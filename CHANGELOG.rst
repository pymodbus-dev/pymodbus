<<<<<<< HEAD
=======
version 3.0.0
----------------------------------------------------------
* Solve multiple incomming frames. (#1107)
* Up coverage, tests are 100%. (#1098)
* Prepare for rc1. (#1097)
* Prepare 3.0.0dev5 (#1095)
* Adapt serial tests. (#1094)
* Allow windows. (#1093)

>>>>>>> ca3d0da2
version 3.0.0dev5
----------------------------------------------------------
* Remove server sync code and combine with async code. (#1092)
* Solve test of tls by adding certificates and remove bugs (#1080)
* Simplify server implementation. (#1071)
* Do not filter using unit id in the received response (#1076)
* Hex values for repl arguments (#1075)
* All parameters in class parameter. (#1070)
* Add len parameter to decode_bits. (#1062)
* New combined test for all types of clients. (#1061)
* Dev mixin client (#1056)
* Add/update client documentation, including docstrings etc. (#1055)
* Add unit to arguments (#1041)
* Add timeout to all pytest. (#1037)
* Simplify client parent classes. (#1018)
* Clean copyright statements, to ensure we follow FOSS rules. (#1014)
* Rectify sync/async client parameters. (#1013)
* Clean client directory structure for async. (#1010)
* Remove async_io, simplify AsyncModbus<x>Client. (#1009)
* remove init_<something>_client(). (#1008)
* Remove async factory. (#1001)
* Remove loop parameter from client/server (#999)
* add example async client. (#997)
* Change async ModbusSerialClient to framer= from method=. (#994)
* Add forwarder example with multiple slaves. (#992)
* Remove async get_factory. (#990)
* Remove unused ModbusAccessControl. (#989)
* Solve problem with remote datastore. (#988)
* Remove unused schedulers. (#976)
* Remove twisted (#972)
* Remove/Update tornado/twister tests. (#971)
* remove easy_install and ez_setup (#964)
* Fix mask write register (#961)
* Activate pytest-asyncio. (#949)
* Changed default framer for serial to be ModbusRtuFramer. (#948)
* Remove tornado. (#935)
* Pylint, check method parameter documentation. (#909)
* Add get_response_pdu_size to mask read/write. (#922)
* Minimum python version is 3.8. (#921)
* Ensure make doc fails on warnings and/or errors. (#920)
* Remove central makefile. (#916)
* Re-organize examples (#914)
* Documentation cleanup and clarification (#689)
* Update doc for repl. (#910)
* Include package and tests in coverage measurement (#912)
* Use response byte length if available (#880)
* better fix for rtu incomplete frames (#511)
* Remove twisted/tornado from doc. (#904)
* Update classifiers for pypi. (#907)

version 3.0.0dev4
----------------------------------------------------------
* Documentation updates
* PEP8 compatibale code
* More tooling and CI updates

version 3.0.0dev3
----------------------------------------------------------
* Remove python2 compatibility code (#564)
* Remove Python2 checks and Python2 code snippets
* Misc co-routines related fixes
* Fix CI for python3 and remove PyPI from CI

version 3.0.0dev2
----------------------------------------------------------
* Fix mask_write_register call. (#685)
* Add support for byte strings in the device information fields (#693)
* Catch socket going away. (#722)
* Misc typo errors (#718)

version 3.0.0dev1
----------------------------------------------------------
* Support python3.10
* Implement asyncio ModbusSerialServer
* ModbusTLS updates (tls handshake, default framer)
* Support broadcast messages with asyncio client
* Fix for lazy loading serial module with asyncio clients.
* Updated examples and tests

version 3.0.0dev0
----------------------------------------------------------
* Support python3.7 and above
* Support creating asyncio clients from with in coroutines.

version 2.5.3
----------------------------------------------------------
* Fix retries on tcp client failing randomly.
* Fix Asyncio client timeout arg not being used.
* Treat exception codes as valid responses
* Fix examples (modbus_payload)
* Add missing identity argument to async ModbusSerialServer

version 2.5.2
----------------------------------------------------------
* Add kwarg `reset_socket` to control closing of the socket on read failures (set to `True` by default).
* Add `--reset-socket/--no-reset-socket` to REPL client.

version 2.5.1
----------------------------------------------------------
* Bug fix TCP Repl server.
* Support multiple UID's with REPL server.
* Support serial for URL (sync serial client)
* Bug fix/enhancements, close socket connections only on empty or invalid response

version 2.5.0
----------------------------------------------------------
* Support response types `stray` and `empty` in repl server.
* Minor updates in asyncio server.
* Update reactive server to send stray response of given length.
* Transaction manager updates on retries for empty and invalid packets.
* Test fixes for asyncio client and transaction manager.
* Fix sync client and processing of incomplete frames with rtu framers
* Support synchronous diagnostic client (TCP)
* Server updates (REPL and async)
* Handle Memory leak in sync servers due to socketserver memory leak

version 2.5.0rc3
----------------------------------------------------------
* Minor fix in documentations
* Travis fix for Mac OSX
* Disable unnecessary deprecation warning while using async clients.
* Use Github actions for builds in favor of travis.


version 2.5.0rc2
----------------------------------------------------------
* Documentation updates
* Disable `strict` mode by default.
* Fix `ReportSlaveIdRequest` request
* Sparse datablock initialization updates.

version 2.5.0rc1
----------------------------------------------------------
* Support REPL for modbus server (only python3 and asyncio)
* Fix REPL client for write requests
* Fix examples
  * Asyncio server
  * Asynchronous server (with custom datablock)
  * Fix version info for servers
* Fix and enhancements to Tornado clients (seril and tcp)
* Fix and enhancements to Asyncio client and server
* Update Install instructions
* Synchronous client retry on empty and error enhancments
* Add new modbus state `RETRYING`
* Support runtime response manipulations for Servers
* Bug fixes with logging module in servers
* Asyncio modbus serial server support

Version 2.4.0
----------------------------------------------------------
* Support async moduls tls server/client
* Add local echo option
* Add exponential backoffs on retries.
* REPL - Support broadcasts.
* Fix framers using wrong unit address.
* Update documentation for serial_forwarder example
* Fix error with rtu client for `local_echo`
* Fix asyncio client not working with already running loop
* Fix passing serial arguments to async clients
* Support timeouts to break out of responspe await when server goes offline
* Misc updates and bugfixes.

Version 2.3.0
-----------------------------------------------------------
* Support Modbus TLS (client / server)
* Distribute license with source
* BinaryPayloadDecoder/Encoder now supports float16 on python3.6 and above
* Fix asyncio UDP client/server
* Minor cosmetic updates

Version 2.3.0rc1
-----------------------------------------------------------
* Asyncio Server implementation (Python 3.7 and above only)
* Bug fix for DiagnosticStatusResponse when odd sized response is received
* Remove Pycrypto from dependencies and include cryptodome instead
* Remove `SIX` requirement pinned to exact version.
* Minor bug-fixes in documentations.


Version 2.2.0
-----------------------------------------------------------
**NOTE: Supports python 3.7, async client is now moved to pymodbus/client/asynchronous**


.. code-block:: python

    from pymodbus.client.asynchronous import ModbusTcpClient


* Support Python 3.7
* Fix to task cancellations and CRC errors for async serial clients.
* Fix passing serial settings to asynchronous serial server.
* Fix `AttributeError` when setting `interCharTimeout` for serial clients.
* Provide an option to disable inter char timeouts with Modbus RTU.
* Add support to register custom requests in clients and server instances.
* Fix read timeout calculation in ModbusTCP.
* Fix SQLDbcontext always returning InvalidAddress error.
* Fix SQLDbcontext update failure
* Fix Binary payload example for endianess.
* Fix BinaryPayloadDecoder.to_coils and BinaryPayloadBuilder.fromCoils methods.
* Fix tornado async serial client `TypeError` while processing incoming packet.
* Fix erroneous CRC handling in Modbus RTU framer.
* Support broadcasting in Modbus Client and Servers (sync).
* Fix asyncio examples.
* Improved logging in Modbus Server .
* ReportSlaveIdRequest would fetch information from Device identity instead of hardcoded `Pymodbus`.
* Fix regression introduced in 2.2.0rc2 (Modbus sync client transaction failing)
* Minor update in factory.py, now server logs prints received request instead of only function code

.. code-block:: bash

   # Now
   # DEBUG:pymodbus.factory:Factory Request[ReadInputRegistersRequest: 4]
   # Before
   # DEBUG:pymodbus.factory:Factory Request[4]



Version 2.1.0
-----------------------------------------------------------
* Fix Issues with Serial client where in partial data was read when the response size is unknown.
* Fix Infinite sleep loop in RTU Framer.
* Add pygments as extra requirement for repl.
* Add support to modify modbus client attributes via repl.
* Update modbus repl documentation.
* More verbose logs for repl.

Version 2.0.1
-----------------------------------------------------------
* Fix unicode decoder error with BinaryPayloadDecoder in some platforms
* Avoid unnecessary import of deprecated modules with dependencies on twisted

Version 2.0.0
-----------------------------------------------------------
**Note This is a Major release and might affect your existing Async client implementation. Refer examples on how to use the latest async clients.**

* Async client implementation based on Tornado, Twisted and asyncio with backward compatibility support for twisted client.
* Allow reusing existing[running] asyncio loop when creating async client based on asyncio.
* Allow reusing address for Modbus TCP sync server.
* Add support to install tornado as extra requirement while installing pymodbus.
* Support Pymodbus REPL
* Add support to python 3.7.
* Bug fix and enhancements in examples.


Version 2.0.0rc1
-----------------------------------------------------------
**Note This is a Major release and might affect your existing Async client implementation. Refer examples on how to use the latest async clients.**

* Async client implementation based on Tornado, Twisted and asyncio


Version 1.5.2
------------------------------------------------------------
* Fix serial client `is_socket_open` method

Version 1.5.1
------------------------------------------------------------
* Fix device information selectors
* Fixed behaviour of the MEI device information command as a server when an invalid object_id is provided by an external client.
* Add support for repeated MEI device information Object IDs (client/server)
* Added support for encoding device information when it requires more than one PDU to pack.
* Added REPR statements for all syncchronous clients
* Added `isError` method to exceptions, Any response received can be tested for success before proceeding.

.. code-block:: python

    res = client.read_holding_registers(...)
    if not res.isError():

        # proceed

    else:
        # handle error or raise

    """

* Add examples for MEI read device information request

Version 1.5.0
------------------------------------------------------------
* Improve transaction speeds for sync clients (RTU/ASCII), now retry on empty happens only when retry_on_empty kwarg is passed to client during intialization

`client = Client(..., retry_on_empty=True)`

* Fix tcp servers (sync/async) not processing requests with transaction id > 255
* Introduce new api to check if the received response is an error or not (response.isError())
* Move timing logic to framers so that irrespective of client, correct timing logics are followed.
* Move framers from transaction.py to respective modules
* Fix modbus payload builder and decoder
* Async servers can now have an option to defer `reactor.run()` when using `Start<Tcp/Serial/Udo>Server(...,defer_reactor_run=True)`
* Fix UDP client issue while handling MEI messages (ReadDeviceInformationRequest)
* Add expected response lengths for WriteMultipleCoilRequest and WriteMultipleRegisterRequest
* Fix _rtu_byte_count_pos for GetCommEventLogResponse
* Add support for repeated MEI device information Object IDs
* Fix struct errors while decoding stray response
* Modbus read retries works only when empty/no message is received
* Change test runner from nosetest to pytest
* Fix Misc examples

Version 1.4.0
------------------------------------------------------------
* Bug fix Modbus TCP client reading incomplete data
* Check for slave unit id before processing the request for serial clients
* Bug fix serial servers with Modbus Binary Framer
* Bug fix header size for ModbusBinaryFramer
* Bug fix payload decoder with endian Little
* Payload builder and decoder can now deal with the wordorder as well of 32/64 bit data.
* Support Database slave contexts (SqlStore and RedisStore)
* Custom handlers could be passed to Modbus TCP servers
* Asynchronous Server could now be stopped when running on a seperate thread (StopServer)
* Signal handlers on Asynchronous servers are now handled based on current thread
* Registers in Database datastore could now be read from remote clients
* Fix examples in contrib (message_parser.py/message_generator.py/remote_server_context)
* Add new example for SqlStore and RedisStore (db store slave context)
* Fix minor comaptibility issues with utilities.
* Update test requirements
* Update/Add new unit tests
* Move twisted requirements to extra so that it is not installed by default on pymodbus installtion

Version 1.3.2
------------------------------------------------------------
* ModbusSerialServer could now be stopped when running on a seperate thread.
* Fix issue with server and client where in the frame buffer had values from previous unsuccesful transaction
* Fix response length calculation for ModbusASCII protocol
* Fix response length calculation ReportSlaveIdResponse, DiagnosticStatusResponse
* Fix never ending transaction case when response is received without header and CRC
* Fix tests

Version 1.3.1
------------------------------------------------------------
* Recall socket recv until get a complete response
* Register_write_message.py: Observe skip_encode option when encoding a single register request
* Fix wrong expected response length for coils and discrete inputs
* Fix decode errors with ReadDeviceInformationRequest and  ReportSlaveIdRequest on Python3
* Move MaskWriteRegisterRequest/MaskWriteRegisterResponse  to register_write_message.py from file_message.py
* Python3 compatible examples [WIP]
* Misc updates with examples

Version 1.3.0.rc2
------------------------------------------------------------
* Fix encoding problem for ReadDeviceInformationRequest method on python3
* Fix problem with the usage of ord in python3 while cleaning up receive buffer
* Fix struct unpack errors with BinaryPayloadDecoder on python3 - string vs bytestring error
* Calculate expected response size for ReadWriteMultipleRegistersRequest
* Enhancement for ModbusTcpClient, ModbusTcpClient can now accept connection timeout as one of the parameter
* Misc updates

Version 1.3.0.rc1
------------------------------------------------------------
* Timing improvements over MODBUS Serial interface
* Modbus RTU use 3.5 char silence before and after transactions
* Bug fix on FifoTransactionManager , flush stray data before transaction
* Update repository information
* Added ability to ignore missing slaves
* Added ability to revert to ZeroMode
* Passed a number of extra options through the stack
* Fixed documenation and added a number of examples

Version 1.2.0
------------------------------------------------------------

* Reworking the transaction managers to be more explicit and
  to handle modbus RTU over TCP.
* Adding examples for a number of unique requested use cases
* Allow RTU framers to fail fast instead of staying at fault
* Working on datastore saving and loading

Version 1.1.0
------------------------------------------------------------

* Fixing memory leak in clients and servers (removed __del__)
* Adding the ability to override the client framers
* Working on web page api and GUI
* Moving examples and extra code to contrib sections
* Adding more documentation

Version 1.0.0
------------------------------------------------------------

* Adding support for payload builders to form complex encoding
  and decoding of messages.
* Adding BCD and binary payload builders
* Adding support for pydev
* Cleaning up the build tools
* Adding a message encoding generator for testing.
* Now passing kwargs to base of PDU so arguments can be used
  correctly at all levels of the protocol.
* A number of bug fixes (see bug tracker and commit messages)

Version 0.9.0
------------------------------------------------------------

Please view the git commit log<|MERGE_RESOLUTION|>--- conflicted
+++ resolved
@@ -1,5 +1,3 @@
-<<<<<<< HEAD
-=======
 version 3.0.0
 ----------------------------------------------------------
 * Solve multiple incomming frames. (#1107)
@@ -9,7 +7,6 @@
 * Adapt serial tests. (#1094)
 * Allow windows. (#1093)
 
->>>>>>> ca3d0da2
 version 3.0.0dev5
 ----------------------------------------------------------
 * Remove server sync code and combine with async code. (#1092)
