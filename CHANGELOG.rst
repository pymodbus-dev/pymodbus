Version 2.2.0
-----------------------------------------------------------
**NOTE: Supports python 3.7, async client is now moved to pymodbus/client/asychronous**
<<<<<<< HEAD
```
from pymodbus.client.asynchronous import ModbusTcpClient
```

* Support Python 3.7
* Fix to task cancellations and CRC errors for async serial clients.
=======


.. code-block:: python

    from pymodbus.client.asynchronous import ModbusTcpClient


* Support Python 3.7
* Fix to task cancellations and CRC errors for async serial clients.
* Fix passing serial settings to asynchronous serial server.
>>>>>>> 13384e43
* Fix `AttributeError` when setting `interCharTimeout` for serial clients.
* Provide an option to disable inter char timeouts with Modbus RTU.
* Add support to register custom requests in clients and server instances.
* Fix read timeout calculation in ModbusTCP.
* Fix SQLDbcontext always returning InvalidAddress error.
* Fix SQLDbcontext update failure
* Fix Binary payload example for endianess.
<<<<<<< HEAD
=======
* Fix BinaryPayloadDecoder.to_coils and BinaryPayloadBuilder.fromCoils methods.
>>>>>>> 13384e43
* Fix tornado async serial client `TypeError` while processing incoming packet.
* Fix erroneous CRC handling in Modbus RTU framer.
* Support broadcasting in Modbus Client and Servers (sync).
* Fix asyncio examples.
* Improved logging in Modbus Server .
<<<<<<< HEAD
* Fix regression introduced in 2.2.0rc2 (Modbus sync client transaction failing)
* Minor update in factory.py, now server logs prints received request instead of only function code

```
# Now
DEBUG:pymodbus.factory:Factory Request[ReadInputRegistersRequest: 4]
# Before
DEBUG:pymodbus.factory:Factory Request[4]

```
=======
* ReportSlaveIdRequest would fetch information from Device identity instead of hardcoded `Pymodbus`.
* Fix regression introduced in 2.2.0rc2 (Modbus sync client transaction failing)
* Minor update in factory.py, now server logs prints received request instead of only function code

.. code-block:: bash

   # Now
   # DEBUG:pymodbus.factory:Factory Request[ReadInputRegistersRequest: 4]
   # Before
   # DEBUG:pymodbus.factory:Factory Request[4]

>>>>>>> 13384e43


Version 2.1.0
-----------------------------------------------------------
* Fix Issues with Serial client where in partial data was read when the response size is unknown.
* Fix Infinite sleep loop in RTU Framer.
* Add pygments as extra requirement for repl.
* Add support to modify modbus client attributes via repl.
* Update modbus repl documentation.
* More verbose logs for repl.

Version 2.0.1
-----------------------------------------------------------
* Fix unicode decoder error with BinaryPayloadDecoder in some platforms
* Avoid unnecessary import of deprecated modules with dependencies on twisted

Version 2.0.0
-----------------------------------------------------------
**Note This is a Major release and might affect your existing Async client implementation. Refer examples on how to use the latest async clients.**

* Async client implementation based on Tornado, Twisted and asyncio with backward compatibility support for twisted client.
* Allow reusing existing[running] asyncio loop when creating async client based on asyncio.
* Allow reusing address for Modbus TCP sync server.
* Add support to install tornado as extra requirement while installing pymodbus.
* Support Pymodbus REPL
* Add support to python 3.7.
* Bug fix and enhancements in examples.


Version 2.0.0rc1
-----------------------------------------------------------
**Note This is a Major release and might affect your existing Async client implementation. Refer examples on how to use the latest async clients.**

* Async client implementation based on Tornado, Twisted and asyncio


Version 1.5.2
------------------------------------------------------------
* Fix serial client `is_socket_open` method

Version 1.5.1
------------------------------------------------------------
* Fix device information selectors
* Fixed behaviour of the MEI device information command as a server when an invalid object_id is provided by an external client.
* Add support for repeated MEI device information Object IDs (client/server)
* Added support for encoding device information when it requires more than one PDU to pack.
* Added REPR statements for all syncchronous clients
* Added `isError` method to exceptions, Any response received can be tested for success before proceeding.

.. code-block:: python

    res = client.read_holding_registers(...)
    if not res.isError():

        # proceed
 
    else:
        # handle error or raise

    """

* Add examples for MEI read device information request

Version 1.5.0
------------------------------------------------------------
* Improve transaction speeds for sync clients (RTU/ASCII), now retry on empty happens only when retry_on_empty kwarg is passed to client during intialization

`client = Client(..., retry_on_empty=True)`

* Fix tcp servers (sync/async) not processing requests with transaction id > 255
* Introduce new api to check if the received response is an error or not (response.isError())
* Move timing logic to framers so that irrespective of client, correct timing logics are followed.
* Move framers from transaction.py to respective modules
* Fix modbus payload builder and decoder
* Async servers can now have an option to defer `reactor.run()` when using `Start<Tcp/Serial/Udo>Server(...,defer_reactor_run=True)`
* Fix UDP client issue while handling MEI messages (ReadDeviceInformationRequest)
* Add expected response lengths for WriteMultipleCoilRequest and WriteMultipleRegisterRequest
* Fix _rtu_byte_count_pos for GetCommEventLogResponse
* Add support for repeated MEI device information Object IDs
* Fix struct errors while decoding stray response
* Modbus read retries works only when empty/no message is received
* Change test runner from nosetest to pytest
* Fix Misc examples

Version 1.4.0
------------------------------------------------------------
* Bug fix Modbus TCP client reading incomplete data
* Check for slave unit id before processing the request for serial clients
* Bug fix serial servers with Modbus Binary Framer
* Bug fix header size for ModbusBinaryFramer
* Bug fix payload decoder with endian Little
* Payload builder and decoder can now deal with the wordorder as well of 32/64 bit data.
* Support Database slave contexts (SqlStore and RedisStore)
* Custom handlers could be passed to Modbus TCP servers
* Asynchronous Server could now be stopped when running on a seperate thread (StopServer)
* Signal handlers on Asyncronous servers are now handled based on current thread
* Registers in Database datastore could now be read from remote clients
* Fix examples in contrib (message_parser.py/message_generator.py/remote_server_context)
* Add new example for SqlStore and RedisStore (db store slave context)
* Fix minor comaptibility issues with utilities.
* Update test requirements
* Update/Add new unit tests
* Move twisted requirements to extra so that it is not installed by default on pymodbus installtion

Version 1.3.2
------------------------------------------------------------
* ModbusSerialServer could now be stopped when running on a seperate thread.
* Fix issue with server and client where in the frame buffer had values from previous unsuccesful transaction
* Fix response length calculation for ModbusASCII protocol
* Fix response length calculation ReportSlaveIdResponse, DiagnosticStatusResponse
* Fix never ending transaction case when response is recieved without header and CRC
* Fix tests

Version 1.3.1
------------------------------------------------------------
* Recall socket recv until get a complete response
* Register_write_message.py: Observe skip_encode option when encoding a single register request
* Fix wrong expected response length for coils and discrete inputs
* Fix decode errors with ReadDeviceInformationRequest and  ReportSlaveIdRequest on Python3
* Move MaskWriteRegisterRequest/MaskWriteRegisterResponse  to register_write_message.py from file_message.py
* Python3 compatible examples [WIP]
* Misc updates with examples

Version 1.3.0.rc2
------------------------------------------------------------
* Fix encoding problem for ReadDeviceInformationRequest method on python3
* Fix problem with the usage of ord in python3 while cleaning up receive buffer
* Fix struct unpack errors with BinaryPayloadDecoder on python3 - string vs bytestring error
* Calculate expected response size for ReadWriteMultipleRegistersRequest
* Enhancement for ModbusTcpClient, ModbusTcpClient can now accept connection timeout as one of the parameter
* Misc updates

Version 1.3.0.rc1
------------------------------------------------------------
* Timing improvements over MODBUS Serial interface
* Modbus RTU use 3.5 char silence before and after transactions
* Bug fix on FifoTransactionManager , flush stray data before transaction
* Update repository information
* Added ability to ignore missing slaves
* Added ability to revert to ZeroMode
* Passed a number of extra options through the stack
* Fixed documenation and added a number of examples

Version 1.2.0
------------------------------------------------------------

* Reworking the transaction managers to be more explicit and
  to handle modbus RTU over TCP.
* Adding examples for a number of unique requested use cases
* Allow RTU framers to fail fast instead of staying at fault
* Working on datastore saving and loading

Version 1.1.0
------------------------------------------------------------

* Fixing memory leak in clients and servers (removed __del__)
* Adding the ability to override the client framers
* Working on web page api and GUI
* Moving examples and extra code to contrib sections
* Adding more documentation

Version 1.0.0
------------------------------------------------------------

* Adding support for payload builders to form complex encoding
  and decoding of messages.
* Adding BCD and binary payload builders
* Adding support for pydev
* Cleaning up the build tools
* Adding a message encoding generator for testing.
* Now passing kwargs to base of PDU so arguments can be used
  correctly at all levels of the protocol.
* A number of bug fixes (see bug tracker and commit messages)

Version 0.9.0
------------------------------------------------------------

Please view the git commit log<|MERGE_RESOLUTION|>--- conflicted
+++ resolved
@@ -1,14 +1,6 @@
 Version 2.2.0
 -----------------------------------------------------------
 **NOTE: Supports python 3.7, async client is now moved to pymodbus/client/asychronous**
-<<<<<<< HEAD
-```
-from pymodbus.client.asynchronous import ModbusTcpClient
-```
-
-* Support Python 3.7
-* Fix to task cancellations and CRC errors for async serial clients.
-=======
 
 
 .. code-block:: python
@@ -19,7 +11,6 @@
 * Support Python 3.7
 * Fix to task cancellations and CRC errors for async serial clients.
 * Fix passing serial settings to asynchronous serial server.
->>>>>>> 13384e43
 * Fix `AttributeError` when setting `interCharTimeout` for serial clients.
 * Provide an option to disable inter char timeouts with Modbus RTU.
 * Add support to register custom requests in clients and server instances.
@@ -27,27 +18,12 @@
 * Fix SQLDbcontext always returning InvalidAddress error.
 * Fix SQLDbcontext update failure
 * Fix Binary payload example for endianess.
-<<<<<<< HEAD
-=======
 * Fix BinaryPayloadDecoder.to_coils and BinaryPayloadBuilder.fromCoils methods.
->>>>>>> 13384e43
 * Fix tornado async serial client `TypeError` while processing incoming packet.
 * Fix erroneous CRC handling in Modbus RTU framer.
 * Support broadcasting in Modbus Client and Servers (sync).
 * Fix asyncio examples.
 * Improved logging in Modbus Server .
-<<<<<<< HEAD
-* Fix regression introduced in 2.2.0rc2 (Modbus sync client transaction failing)
-* Minor update in factory.py, now server logs prints received request instead of only function code
-
-```
-# Now
-DEBUG:pymodbus.factory:Factory Request[ReadInputRegistersRequest: 4]
-# Before
-DEBUG:pymodbus.factory:Factory Request[4]
-
-```
-=======
 * ReportSlaveIdRequest would fetch information from Device identity instead of hardcoded `Pymodbus`.
 * Fix regression introduced in 2.2.0rc2 (Modbus sync client transaction failing)
 * Minor update in factory.py, now server logs prints received request instead of only function code
@@ -59,7 +35,6 @@
    # Before
    # DEBUG:pymodbus.factory:Factory Request[4]
 
->>>>>>> 13384e43
 
 
 Version 2.1.0
