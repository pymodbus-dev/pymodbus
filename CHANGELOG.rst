--- conflicted
+++ resolved
@@ -1,12 +1,4 @@
-<<<<<<< HEAD
-version 2.5.3
-----------------------------------------------------------
-* Fix retries on tcp client failing randomly.
-* Fix Asyncio client timeout arg not being used.
-* Treat exception codes as valid responses
-* Fix examples (modbus_payload)
-* Add missing identity argument to async ModbusSerialServer
-=======
+
 version 3.0.0dev1
 ----------------------------------------------------------
 * Support python3.10
@@ -16,13 +8,18 @@
 * Fix for lazy loading serial module with asyncio clients.
 * Updated examples and tests
 
-
 version 3.0.0dev0
 ----------------------------------------------------------
 * Support python3.7 and above
 * Support creating asyncio clients from with in coroutines.
->>>>>>> 9967ff0d
-
+
+version 2.5.3
+----------------------------------------------------------
+* Fix retries on tcp client failing randomly.
+* Fix Asyncio client timeout arg not being used.
+* Treat exception codes as valid responses
+* Fix examples (modbus_payload)
+* Add missing identity argument to async ModbusSerialServer
 version 2.5.2
 ----------------------------------------------------------
 * Add kwarg `reset_socket` to control closing of the socket on read failures (set to `True` by default).
