
Version 2.4.0
----------------------------------------------------------
* Support async moduls tls server/client
* Add local echo option
* Add exponential backoffs on retries.
<<<<<<< HEAD
* REPL - Support broadcasts.
* Fix framers using wrong unit address.
* Update documentation for serial_forwarder example
=======
* Fix error with rtu client for `local_echo`
* Fix asyncio client not working with already running loop
* Fix passing serial arguments to async clients
* Support timeouts to break out of responspe await when server goes offline
* Misc updates and bugfixes.
>>>>>>> 675b461f

Version 2.3.0
-----------------------------------------------------------
* Support Modbus TLS (client / server)
* Distribute license with source
* BinaryPayloadDecoder/Encoder now supports float16 on python3.6 and above
* Fix asyncio UDP client/server
* Minor cosmetic updates

Version 2.3.0rc1
-----------------------------------------------------------
* Asyncio Server implementation (Python 3.7 and above only)
* Bug fix for DiagnosticStatusResponse when odd sized response is received
* Remove Pycrypto from dependencies and include cryptodome instead
* Remove `SIX` requirement pinned to exact version.
* Minor bug-fixes in documentations.


Version 2.2.0
-----------------------------------------------------------
**NOTE: Supports python 3.7, async client is now moved to pymodbus/client/asychronous**


.. code-block:: python

    from pymodbus.client.asynchronous import ModbusTcpClient


* Support Python 3.7
* Fix to task cancellations and CRC errors for async serial clients.
* Fix passing serial settings to asynchronous serial server.
* Fix `AttributeError` when setting `interCharTimeout` for serial clients.
* Provide an option to disable inter char timeouts with Modbus RTU.
* Add support to register custom requests in clients and server instances.
* Fix read timeout calculation in ModbusTCP.
* Fix SQLDbcontext always returning InvalidAddress error.
* Fix SQLDbcontext update failure
* Fix Binary payload example for endianess.
* Fix BinaryPayloadDecoder.to_coils and BinaryPayloadBuilder.fromCoils methods.
* Fix tornado async serial client `TypeError` while processing incoming packet.
* Fix erroneous CRC handling in Modbus RTU framer.
* Support broadcasting in Modbus Client and Servers (sync).
* Fix asyncio examples.
* Improved logging in Modbus Server .
* ReportSlaveIdRequest would fetch information from Device identity instead of hardcoded `Pymodbus`.
* Fix regression introduced in 2.2.0rc2 (Modbus sync client transaction failing)
* Minor update in factory.py, now server logs prints received request instead of only function code

.. code-block:: bash

   # Now
   # DEBUG:pymodbus.factory:Factory Request[ReadInputRegistersRequest: 4]
   # Before
   # DEBUG:pymodbus.factory:Factory Request[4]



Version 2.1.0
-----------------------------------------------------------
* Fix Issues with Serial client where in partial data was read when the response size is unknown.
* Fix Infinite sleep loop in RTU Framer.
* Add pygments as extra requirement for repl.
* Add support to modify modbus client attributes via repl.
* Update modbus repl documentation.
* More verbose logs for repl.

Version 2.0.1
-----------------------------------------------------------
* Fix unicode decoder error with BinaryPayloadDecoder in some platforms
* Avoid unnecessary import of deprecated modules with dependencies on twisted

Version 2.0.0
-----------------------------------------------------------
**Note This is a Major release and might affect your existing Async client implementation. Refer examples on how to use the latest async clients.**

* Async client implementation based on Tornado, Twisted and asyncio with backward compatibility support for twisted client.
* Allow reusing existing[running] asyncio loop when creating async client based on asyncio.
* Allow reusing address for Modbus TCP sync server.
* Add support to install tornado as extra requirement while installing pymodbus.
* Support Pymodbus REPL
* Add support to python 3.7.
* Bug fix and enhancements in examples.


Version 2.0.0rc1
-----------------------------------------------------------
**Note This is a Major release and might affect your existing Async client implementation. Refer examples on how to use the latest async clients.**

* Async client implementation based on Tornado, Twisted and asyncio


Version 1.5.2
------------------------------------------------------------
* Fix serial client `is_socket_open` method

Version 1.5.1
------------------------------------------------------------
* Fix device information selectors
* Fixed behaviour of the MEI device information command as a server when an invalid object_id is provided by an external client.
* Add support for repeated MEI device information Object IDs (client/server)
* Added support for encoding device information when it requires more than one PDU to pack.
* Added REPR statements for all syncchronous clients
* Added `isError` method to exceptions, Any response received can be tested for success before proceeding.

.. code-block:: python

    res = client.read_holding_registers(...)
    if not res.isError():

        # proceed
 
    else:
        # handle error or raise

    """

* Add examples for MEI read device information request

Version 1.5.0
------------------------------------------------------------
* Improve transaction speeds for sync clients (RTU/ASCII), now retry on empty happens only when retry_on_empty kwarg is passed to client during intialization

`client = Client(..., retry_on_empty=True)`

* Fix tcp servers (sync/async) not processing requests with transaction id > 255
* Introduce new api to check if the received response is an error or not (response.isError())
* Move timing logic to framers so that irrespective of client, correct timing logics are followed.
* Move framers from transaction.py to respective modules
* Fix modbus payload builder and decoder
* Async servers can now have an option to defer `reactor.run()` when using `Start<Tcp/Serial/Udo>Server(...,defer_reactor_run=True)`
* Fix UDP client issue while handling MEI messages (ReadDeviceInformationRequest)
* Add expected response lengths for WriteMultipleCoilRequest and WriteMultipleRegisterRequest
* Fix _rtu_byte_count_pos for GetCommEventLogResponse
* Add support for repeated MEI device information Object IDs
* Fix struct errors while decoding stray response
* Modbus read retries works only when empty/no message is received
* Change test runner from nosetest to pytest
* Fix Misc examples

Version 1.4.0
------------------------------------------------------------
* Bug fix Modbus TCP client reading incomplete data
* Check for slave unit id before processing the request for serial clients
* Bug fix serial servers with Modbus Binary Framer
* Bug fix header size for ModbusBinaryFramer
* Bug fix payload decoder with endian Little
* Payload builder and decoder can now deal with the wordorder as well of 32/64 bit data.
* Support Database slave contexts (SqlStore and RedisStore)
* Custom handlers could be passed to Modbus TCP servers
* Asynchronous Server could now be stopped when running on a seperate thread (StopServer)
* Signal handlers on Asyncronous servers are now handled based on current thread
* Registers in Database datastore could now be read from remote clients
* Fix examples in contrib (message_parser.py/message_generator.py/remote_server_context)
* Add new example for SqlStore and RedisStore (db store slave context)
* Fix minor comaptibility issues with utilities.
* Update test requirements
* Update/Add new unit tests
* Move twisted requirements to extra so that it is not installed by default on pymodbus installtion

Version 1.3.2
------------------------------------------------------------
* ModbusSerialServer could now be stopped when running on a seperate thread.
* Fix issue with server and client where in the frame buffer had values from previous unsuccesful transaction
* Fix response length calculation for ModbusASCII protocol
* Fix response length calculation ReportSlaveIdResponse, DiagnosticStatusResponse
* Fix never ending transaction case when response is recieved without header and CRC
* Fix tests

Version 1.3.1
------------------------------------------------------------
* Recall socket recv until get a complete response
* Register_write_message.py: Observe skip_encode option when encoding a single register request
* Fix wrong expected response length for coils and discrete inputs
* Fix decode errors with ReadDeviceInformationRequest and  ReportSlaveIdRequest on Python3
* Move MaskWriteRegisterRequest/MaskWriteRegisterResponse  to register_write_message.py from file_message.py
* Python3 compatible examples [WIP]
* Misc updates with examples

Version 1.3.0.rc2
------------------------------------------------------------
* Fix encoding problem for ReadDeviceInformationRequest method on python3
* Fix problem with the usage of ord in python3 while cleaning up receive buffer
* Fix struct unpack errors with BinaryPayloadDecoder on python3 - string vs bytestring error
* Calculate expected response size for ReadWriteMultipleRegistersRequest
* Enhancement for ModbusTcpClient, ModbusTcpClient can now accept connection timeout as one of the parameter
* Misc updates

Version 1.3.0.rc1
------------------------------------------------------------
* Timing improvements over MODBUS Serial interface
* Modbus RTU use 3.5 char silence before and after transactions
* Bug fix on FifoTransactionManager , flush stray data before transaction
* Update repository information
* Added ability to ignore missing slaves
* Added ability to revert to ZeroMode
* Passed a number of extra options through the stack
* Fixed documenation and added a number of examples

Version 1.2.0
------------------------------------------------------------

* Reworking the transaction managers to be more explicit and
  to handle modbus RTU over TCP.
* Adding examples for a number of unique requested use cases
* Allow RTU framers to fail fast instead of staying at fault
* Working on datastore saving and loading

Version 1.1.0
------------------------------------------------------------

* Fixing memory leak in clients and servers (removed __del__)
* Adding the ability to override the client framers
* Working on web page api and GUI
* Moving examples and extra code to contrib sections
* Adding more documentation

Version 1.0.0
------------------------------------------------------------

* Adding support for payload builders to form complex encoding
  and decoding of messages.
* Adding BCD and binary payload builders
* Adding support for pydev
* Cleaning up the build tools
* Adding a message encoding generator for testing.
* Now passing kwargs to base of PDU so arguments can be used
  correctly at all levels of the protocol.
* A number of bug fixes (see bug tracker and commit messages)

Version 0.9.0
------------------------------------------------------------

Please view the git commit log<|MERGE_RESOLUTION|>--- conflicted
+++ resolved
@@ -4,17 +4,14 @@
 * Support async moduls tls server/client
 * Add local echo option
 * Add exponential backoffs on retries.
-<<<<<<< HEAD
 * REPL - Support broadcasts.
 * Fix framers using wrong unit address.
 * Update documentation for serial_forwarder example
-=======
 * Fix error with rtu client for `local_echo`
 * Fix asyncio client not working with already running loop
 * Fix passing serial arguments to async clients
 * Support timeouts to break out of responspe await when server goes offline
 * Misc updates and bugfixes.
->>>>>>> 675b461f
 
 Version 2.3.0
 -----------------------------------------------------------
