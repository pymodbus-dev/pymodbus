<<<<<<< HEAD
=======
version 3.3.0
----------------------------------------------------------
* Stabilize windows tests. (#1567)
* Bump mypy 1.3.0 (#1568)
* Transport integrated in async clients. (#1541)
* Client async corrections (due to 3.1.2) (#1565)
* Server_async[udp], solve 3.1.1 problem. (#1564)
* Remove ModbusTcpDiagClient. (#1560)
* Remove old method from Python2/3 transition (#1559)
* Switch to ruff's version of bandit (#1557)
* Allow reading/writing address 0 in the simulator (#1552)
* Remove references to "defer_start". (#1548)
* Client more robust against faulty response. (#1547)
* Fix missing package_data directives for simulator web (#1544)
* Fix installation instructions (#1543)
* Solve pytest timeout problem. (#1540)
* DiagnosticStatus encode missing tuple check. (#1533)
* test SparseDataStore. (#1532)
* BinaryPayloadBuilder.to_string to BinaryPayloadBuilder.encode (#1526)
* Adding flake8-pytest-style` to ruff (#1520)
* Simplify version management. (#1522)
* pylint and pre-commit autoupdate (#1519)
* Add type hint (#1512)
* Add action to lock issues/PR. (#1508)
* New common transport layer. (#1492)
* Solve serial close raise problem.
* Remove old config values (#1503)
* Document pymodbus.simulator. (#1502)
* Refactor REPL server to reduce complexity (#1499)
* Don't catch KeyboardInterrupt twice for REPL server (#1498)
* Refactor REPL client to reduce complexity (#1489)
* pymodbus.server: listen on ID 1 by default (#1496)
* Clean framer/__init__.py (#1494)
* Duplicate transactions in UDP. (#1486)
* clean ProcessIncommingPacket. (#1491)
* Enable pyupgrade (U) rules in ruff (#1484)
* clean_workflow.yaml solve parameter problem.
* Correct wrong import in test. (#1483)
* Implement pyflakes-simplify (#1480)
* Test case for UDP duplicate msg issue (#1470)
* Test of write_coil. (#1479)
* Test reuse of client object. (#1475)
* Comment about addressing when shared=false (#1474)
* Remove old aliases to OSError (#1473)
* pymodbus.simulator fixes (#1463)
* Fix wrong error message with pymodbus console (#1456)
* update modbusrtuframer (#1435)
* Server multidrop test.: (#1451)
* mypy problem ModbusResponse.

Thanks to:
  Alex
  Christian Krause
  corollaries
  dhoomakethu
  Ghostkeeper
  jan iversen
  James Braza
  Kenny Johansson
  Pavel Kostromitinov

>>>>>>> 684083fe
version 3.2.2 (picked from dev, only bugfixes)
----------------------------------------------------------
* Add forgotten await

version 3.2.1 (picked from dev, only bugfixes)
----------------------------------------------------------
* add missing server.start(). (#1443)
* Don't publish univeral (Python2 / Python 3) wheels (#1423)
* Remove unneccesary custom LOG_LEVEL check (#1424)
* Include py.typed in package (#1422)

Thanks to:
  Alex,
  jan iversen,
  Thijs W

version 3.2.0
----------------------------------------------------------
* Add value <-> registers converter helpers. (#1413)
* Add pre-commit config (#1406)
* Make baud rate configurable for examples (#1410)
* Clean __init_ and update log module. (#1411)
* Simulator add calls functionality. (#1390)
* Add note about not being thread safe. (#1404)
* Update docker-publish.yml
* Forward retry_on_empty and retries by calling transaction (#1401)
* serial sync recv interval (#1389)
* Add tests for writing multiple writes with a single value (#1402)
* Enable mypy in CI (#1388)
* Limit use of Singleton. (#1397)
* Cleanup interfaces (#1396)
* Add request names. (#1391)
* Simulator, register look and feel. (#1387)
* Fix enum for REPL server (#1384)
* Remove unneeded attribute (#1383)
* Fix mypy errors in reactive server (#1381)
* remove nosec (#1379)
* Fix type hints for http_server (#1369)
* Merge pull request #1380 from pymodbus-dev/requirements
* remove second client instance in async mode. (#1367)
* Pin setuptools to prevent breakage with Version including "X" (#1373)
* Lint and type hints for REPL (#1364)
* Clean mixin execute (#1366)
* Remove unused setup_commands.py. (#1362)
* Run black on top-level files and /doc (#1361)
* repl config path (#1359)
* Fix NoReponse -> NoResponse (#1358)
* Make whole main async. (#1355)
* Fix more typing issues (#1351)
* Test sync task (#1341)
* Fixed text in ModbusClientMixin's writes (#1352)
* lint /doc (#1345)
* Remove unused linters (#1344)
* Allow log level as string or integer. (#1343)
* Sync serial, clean recv. (#1340)
* Test server task, async completed (#1318)
* main() should be sync (#1339)
* Bug: Fixed caused by passing wrong arg (#1336)

Thanks to:
  AKJ7,
  Alex,
  Alex Ruddick,
  banana-sun,
  cgernert,
  Jakob Ruhe,
  James Braza,
  jan Iversen

version 3.1.3
----------------------------------------------------------
* Solve log problem in payload.
* Fix register type check for size bigger than 3 registers (6 bytes) (#1323)
* Re-add SQL tests. (#1329)
* Central logging. (#1324)
* Skip sqlAlchemy test. (#1325)
* Solve 1319 (#1320)

Thanks to:
  duc996,
  jan iversen

version 3.1.2
----------------------------------------------------------
* Update README.rst
* Correct README link. (#1316)
* More direct readme links for REPL (#1314)
* Add classifier for 3.11 (#1312)
* Update README.rst (#1313)
* Delete ModbusCommonBlock.png (#1311)
* Add modbus standard to README. (#1308)
* fix no auto reconnect after close/connect in TCPclient (#1298)
* Update examples.rst (#1307)
* var name clarification (#1304)
* Bump external libraries. (#1302)
* Reorganize documentation to make it easier accessible (#1299)
* Simulator documentation (first version). (#1296)
* Updated datastore Simulator. (#1255)
* Update links to pydmodbus-dev (#1291)
* Change riptideio to pymodbus-dev. (#1292)
* #1258 Avoid showing unit as a seperate command line argument (#1288)
* Solve docker cache problem. (#1287)

Thanks to:

  Alex,
  Alexandre CUER,
  dhoomakethu,
  jan iversen,
  peufeu2

version 3.1.1
----------------------------------------------------------
* add missing server.start() (#1282)
* small performance improvement on debug log (#1279)
* Fix Unix sockets parsing (#1281)
* client: Allow unix domain socket. (#1274)
* transfer timeout to protocol object. (#1275)
* Add ModbusUnixServer / StartAsyncUnixServer. (#1273)
* Added return in AsyncModbusSerialClient.connect (#1271)
* add connect() to the very first example (#1270)
* Solve docker problem. (#1268)
* Test stop of server task. (#1256)

Thanks to:

  Alex,
  Alexandre CUER,
  Dries,
  jan iversen,
  peufeu2


version 3.1.0
----------------------------------------------------------
* Add xdist pr default. (#1253)
* Create docker-publish.yml (#1250)
* Parallelize pytest with pytest-xdist (#1247)
* Support Python3.11 (#1246)
* Fix reconnectDelay to be within (100ms, 5min) (#1244)
* Fix typos in comments (#1233)
* WEB simulator, first version. (#1226)
* Clean async serial problem. (#1235)
* terminate when using 'randomize' and 'change_rate' at the same time (#1231)
* Used tooled python and OS (#1232)
* add 'change_rate' randomization option (#1229)
* add check_ci.sh (#1225)
* Simplify CI and use cache. (#1217)
* Solve issue 1210, update simulator (#1211)
* Add missing client calls in mixin.py. (#1206)
* Advanced simulator with cross memory. (#1195)
* AsyncModbusTcp/UdpClient honors delay_ms == 0 (#1203) (#1205)
* Fix #1188 and some pylint issues (#1189)
* Serial receive incomplete bytes.issue #1183 (#1185)
* Handle echo (#1186)
* Add updating server example. (#1176)

Thanks to:

  Alex,
  banana-sun,
  Chris Hung,
  dhoomakethu,
  jan iversen,
  Matthias Straka,
  Pavel Kostromitinov,

version 3.0.2
----------------------------------------------------------
* Add pygments as requirement for repl
* Update datastore remote to handle write requests (#1166)
* Allow multiple servers. (#1164)
* Fix typo. (#1162)
* Transfer parms. to connected client. (#1161)
* Repl enhancements 2 (#1141)
* Server simulator with datastore with json data. (#1157)
* Avoid unwanted reconnects (#1154)
* Do not initialize framer twice. (#1153)
* Allow timeout as float. (#1152)
* Improve Docker Support (#1145)
* Fix unreachable code in AsyncModbusTcpClient (#1151)
* Fix type hints for port and timeout (#1147)
* Start/stop multiple servers. (#1138)
* Server/asyncio.py correct logging when disconnecting the socket (#1135)
* Add Docker and container registry support  (#1132)
* Removes undue reported error when forwarding (#1134)
* Obey timeout parameter on connection (#1131)
* Readme typos (#1129)
* Clean noqa directive. (#1125)
* Add isort and activate CI fail for black/isort. (#1124)
* Update examples. (#1117)
* Move logging configuration behind function call (#1120)
* serial2TCP forwarding example (#1116)
* Make serial import dynamic. (#1114)
* Bugfix ModbusSerialServer setup so handler is called correctly. (#1113)
* Clean configurations. (#1111)

Thanks to:

  Alex,
  Alexandre CUER,
  Blaise Thompson,
  dhoomakethu,
  Gao Fang,
  jan Iversen,
  Joe Burmeister,
  Sebastian Machuca,
  Thijs W,
  WouterTuinstra

version 3.0.1
----------------------------------------------------------
* Faulty release!

version 3.0.0
----------------------------------------------------------
* Solve multiple incomming frames. (#1107)
* Up coverage, tests are 100%. (#1098)
* Prepare for rc1. (#1097)
* Prepare 3.0.0dev5 (#1095)
* Adapt serial tests. (#1094)
* Allow windows. (#1093)

version 3.0.0dev5
----------------------------------------------------------
* Remove server sync code and combine with async code. (#1092)
* Solve test of tls by adding certificates and remove bugs (#1080)
* Simplify server implementation. (#1071)
* Do not filter using unit id in the received response (#1076)
* Hex values for repl arguments (#1075)
* All parameters in class parameter. (#1070)
* Add len parameter to decode_bits. (#1062)
* New combined test for all types of clients. (#1061)
* Dev mixin client (#1056)
* Add/update client documentation, including docstrings etc. (#1055)
* Add unit to arguments (#1041)
* Add timeout to all pytest. (#1037)
* Simplify client parent classes. (#1018)
* Clean copyright statements, to ensure we follow FOSS rules. (#1014)
* Rectify sync/async client parameters. (#1013)
* Clean client directory structure for async. (#1010)
* Remove async_io, simplify AsyncModbus<x>Client. (#1009)
* remove init_<something>_client(). (#1008)
* Remove async factory. (#1001)
* Remove loop parameter from client/server (#999)
* add example async client. (#997)
* Change async ModbusSerialClient to framer= from method=. (#994)
* Add forwarder example with multiple slaves. (#992)
* Remove async get_factory. (#990)
* Remove unused ModbusAccessControl. (#989)
* Solve problem with remote datastore. (#988)
* Remove unused schedulers. (#976)
* Remove twisted (#972)
* Remove/Update tornado/twister tests. (#971)
* remove easy_install and ez_setup (#964)
* Fix mask write register (#961)
* Activate pytest-asyncio. (#949)
* Changed default framer for serial to be ModbusRtuFramer. (#948)
* Remove tornado. (#935)
* Pylint, check method parameter documentation. (#909)
* Add get_response_pdu_size to mask read/write. (#922)
* Minimum python version is 3.8. (#921)
* Ensure make doc fails on warnings and/or errors. (#920)
* Remove central makefile. (#916)
* Re-organize examples (#914)
* Documentation cleanup and clarification (#689)
* Update doc for repl. (#910)
* Include package and tests in coverage measurement (#912)
* Use response byte length if available (#880)
* better fix for rtu incomplete frames (#511)
* Remove twisted/tornado from doc. (#904)
* Update classifiers for pypi. (#907)

version 3.0.0dev4
----------------------------------------------------------
* Documentation updates
* PEP8 compatibale code
* More tooling and CI updates

version 3.0.0dev3
----------------------------------------------------------
* Remove python2 compatibility code (#564)
* Remove Python2 checks and Python2 code snippets
* Misc co-routines related fixes
* Fix CI for python3 and remove PyPI from CI

version 3.0.0dev2
----------------------------------------------------------
* Fix mask_write_register call. (#685)
* Add support for byte strings in the device information fields (#693)
* Catch socket going away. (#722)
* Misc typo errors (#718)

version 3.0.0dev1
----------------------------------------------------------
* Support python3.10
* Implement asyncio ModbusSerialServer
* ModbusTLS updates (tls handshake, default framer)
* Support broadcast messages with asyncio client
* Fix for lazy loading serial module with asyncio clients.
* Updated examples and tests

version 3.0.0dev0
----------------------------------------------------------
* Support python3.7 and above
* Support creating asyncio clients from with in coroutines.

version 2.5.3
----------------------------------------------------------
* Fix retries on tcp client failing randomly.
* Fix Asyncio client timeout arg not being used.
* Treat exception codes as valid responses
* Fix examples (modbus_payload)
* Add missing identity argument to async ModbusSerialServer

version 2.5.2
----------------------------------------------------------
* Add kwarg `reset_socket` to control closing of the socket on read failures (set to `True` by default).
* Add `--reset-socket/--no-reset-socket` to REPL client.

version 2.5.1
----------------------------------------------------------
* Bug fix TCP Repl server.
* Support multiple UID's with REPL server.
* Support serial for URL (sync serial client)
* Bug fix/enhancements, close socket connections only on empty or invalid response

version 2.5.0
----------------------------------------------------------
* Support response types `stray` and `empty` in repl server.
* Minor updates in asyncio server.
* Update reactive server to send stray response of given length.
* Transaction manager updates on retries for empty and invalid packets.
* Test fixes for asyncio client and transaction manager.
* Fix sync client and processing of incomplete frames with rtu framers
* Support synchronous diagnostic client (TCP)
* Server updates (REPL and async)
* Handle Memory leak in sync servers due to socketserver memory leak

version 2.5.0rc3
----------------------------------------------------------
* Minor fix in documentations
* Travis fix for Mac OSX
* Disable unnecessary deprecation warning while using async clients.
* Use Github actions for builds in favor of travis.


version 2.5.0rc2
----------------------------------------------------------
* Documentation updates
* Disable `strict` mode by default.
* Fix `ReportSlaveIdRequest` request
* Sparse datablock initialization updates.

version 2.5.0rc1
----------------------------------------------------------
* Support REPL for modbus server (only python3 and asyncio)
* Fix REPL client for write requests
* Fix examples
  * Asyncio server
  * Asynchronous server (with custom datablock)
  * Fix version info for servers
* Fix and enhancements to Tornado clients (seril and tcp)
* Fix and enhancements to Asyncio client and server
* Update Install instructions
* Synchronous client retry on empty and error enhancments
* Add new modbus state `RETRYING`
* Support runtime response manipulations for Servers
* Bug fixes with logging module in servers
* Asyncio modbus serial server support

Version 2.4.0
----------------------------------------------------------
* Support async moduls tls server/client
* Add local echo option
* Add exponential backoffs on retries.
* REPL - Support broadcasts.
* Fix framers using wrong unit address.
* Update documentation for serial_forwarder example
* Fix error with rtu client for `local_echo`
* Fix asyncio client not working with already running loop
* Fix passing serial arguments to async clients
* Support timeouts to break out of responspe await when server goes offline
* Misc updates and bugfixes.

Version 2.3.0
-----------------------------------------------------------
* Support Modbus TLS (client / server)
* Distribute license with source
* BinaryPayloadDecoder/Encoder now supports float16 on python3.6 and above
* Fix asyncio UDP client/server
* Minor cosmetic updates

Version 2.3.0rc1
-----------------------------------------------------------
* Asyncio Server implementation (Python 3.7 and above only)
* Bug fix for DiagnosticStatusResponse when odd sized response is received
* Remove Pycrypto from dependencies and include cryptodome instead
* Remove `SIX` requirement pinned to exact version.
* Minor bug-fixes in documentations.


Version 2.2.0
-----------------------------------------------------------
**NOTE: Supports python 3.7, async client is now moved to pymodbus/client/asynchronous**


.. code-block:: python

    from pymodbus.client.asynchronous import ModbusTcpClient


* Support Python 3.7
* Fix to task cancellations and CRC errors for async serial clients.
* Fix passing serial settings to asynchronous serial server.
* Fix `AttributeError` when setting `interCharTimeout` for serial clients.
* Provide an option to disable inter char timeouts with Modbus RTU.
* Add support to register custom requests in clients and server instances.
* Fix read timeout calculation in ModbusTCP.
* Fix SQLDbcontext always returning InvalidAddress error.
* Fix SQLDbcontext update failure
* Fix Binary payload example for endianess.
* Fix BinaryPayloadDecoder.to_coils and BinaryPayloadBuilder.fromCoils methods.
* Fix tornado async serial client `TypeError` while processing incoming packet.
* Fix erroneous CRC handling in Modbus RTU framer.
* Support broadcasting in Modbus Client and Servers (sync).
* Fix asyncio examples.
* Improved logging in Modbus Server .
* ReportSlaveIdRequest would fetch information from Device identity instead of hardcoded `Pymodbus`.
* Fix regression introduced in 2.2.0rc2 (Modbus sync client transaction failing)
* Minor update in factory.py, now server logs prints received request instead of only function code

.. code-block:: bash

   # Now
   # DEBUG:pymodbus.factory:Factory Request[ReadInputRegistersRequest: 4]
   # Before
   # DEBUG:pymodbus.factory:Factory Request[4]



Version 2.1.0
-----------------------------------------------------------
* Fix Issues with Serial client where in partial data was read when the response size is unknown.
* Fix Infinite sleep loop in RTU Framer.
* Add pygments as extra requirement for repl.
* Add support to modify modbus client attributes via repl.
* Update modbus repl documentation.
* More verbose logs for repl.

Version 2.0.1
-----------------------------------------------------------
* Fix unicode decoder error with BinaryPayloadDecoder in some platforms
* Avoid unnecessary import of deprecated modules with dependencies on twisted

Version 2.0.0
-----------------------------------------------------------
**Note This is a Major release and might affect your existing Async client implementation. Refer examples on how to use the latest async clients.**

* Async client implementation based on Tornado, Twisted and asyncio with backward compatibility support for twisted client.
* Allow reusing existing[running] asyncio loop when creating async client based on asyncio.
* Allow reusing address for Modbus TCP sync server.
* Add support to install tornado as extra requirement while installing pymodbus.
* Support Pymodbus REPL
* Add support to python 3.7.
* Bug fix and enhancements in examples.


Version 2.0.0rc1
-----------------------------------------------------------
**Note This is a Major release and might affect your existing Async client implementation. Refer examples on how to use the latest async clients.**

* Async client implementation based on Tornado, Twisted and asyncio


Version 1.5.2
------------------------------------------------------------
* Fix serial client `is_socket_open` method

Version 1.5.1
------------------------------------------------------------
* Fix device information selectors
* Fixed behaviour of the MEI device information command as a server when an invalid object_id is provided by an external client.
* Add support for repeated MEI device information Object IDs (client/server)
* Added support for encoding device information when it requires more than one PDU to pack.
* Added REPR statements for all syncchronous clients
* Added `isError` method to exceptions, Any response received can be tested for success before proceeding.

.. code-block:: python

    res = client.read_holding_registers(...)
    if not res.isError():

        # proceed

    else:
        # handle error or raise

    """

* Add examples for MEI read device information request

Version 1.5.0
------------------------------------------------------------
* Improve transaction speeds for sync clients (RTU/ASCII), now retry on empty happens only when retry_on_empty kwarg is passed to client during intialization

`client = Client(..., retry_on_empty=True)`

* Fix tcp servers (sync/async) not processing requests with transaction id > 255
* Introduce new api to check if the received response is an error or not (response.isError())
* Move timing logic to framers so that irrespective of client, correct timing logics are followed.
* Move framers from transaction.py to respective modules
* Fix modbus payload builder and decoder
* Async servers can now have an option to defer `reactor.run()` when using `Start<Tcp/Serial/Udo>Server(...,defer_reactor_run=True)`
* Fix UDP client issue while handling MEI messages (ReadDeviceInformationRequest)
* Add expected response lengths for WriteMultipleCoilRequest and WriteMultipleRegisterRequest
* Fix _rtu_byte_count_pos for GetCommEventLogResponse
* Add support for repeated MEI device information Object IDs
* Fix struct errors while decoding stray response
* Modbus read retries works only when empty/no message is received
* Change test runner from nosetest to pytest
* Fix Misc examples

Version 1.4.0
------------------------------------------------------------
* Bug fix Modbus TCP client reading incomplete data
* Check for slave unit id before processing the request for serial clients
* Bug fix serial servers with Modbus Binary Framer
* Bug fix header size for ModbusBinaryFramer
* Bug fix payload decoder with endian Little
* Payload builder and decoder can now deal with the wordorder as well of 32/64 bit data.
* Support Database slave contexts (SqlStore and RedisStore)
* Custom handlers could be passed to Modbus TCP servers
* Asynchronous Server could now be stopped when running on a seperate thread (StopServer)
* Signal handlers on Asynchronous servers are now handled based on current thread
* Registers in Database datastore could now be read from remote clients
* Fix examples in contrib (message_parser.py/message_generator.py/remote_server_context)
* Add new example for SqlStore and RedisStore (db store slave context)
* Fix minor comaptibility issues with utilities.
* Update test requirements
* Update/Add new unit tests
* Move twisted requirements to extra so that it is not installed by default on pymodbus installtion

Version 1.3.2
------------------------------------------------------------
* ModbusSerialServer could now be stopped when running on a seperate thread.
* Fix issue with server and client where in the frame buffer had values from previous unsuccesful transaction
* Fix response length calculation for ModbusASCII protocol
* Fix response length calculation ReportSlaveIdResponse, DiagnosticStatusResponse
* Fix never ending transaction case when response is received without header and CRC
* Fix tests

Version 1.3.1
------------------------------------------------------------
* Recall socket recv until get a complete response
* Register_write_message.py: Observe skip_encode option when encoding a single register request
* Fix wrong expected response length for coils and discrete inputs
* Fix decode errors with ReadDeviceInformationRequest and  ReportSlaveIdRequest on Python3
* Move MaskWriteRegisterRequest/MaskWriteRegisterResponse  to register_write_message.py from file_message.py
* Python3 compatible examples [WIP]
* Misc updates with examples

Version 1.3.0.rc2
------------------------------------------------------------
* Fix encoding problem for ReadDeviceInformationRequest method on python3
* Fix problem with the usage of ord in python3 while cleaning up receive buffer
* Fix struct unpack errors with BinaryPayloadDecoder on python3 - string vs bytestring error
* Calculate expected response size for ReadWriteMultipleRegistersRequest
* Enhancement for ModbusTcpClient, ModbusTcpClient can now accept connection timeout as one of the parameter
* Misc updates

Version 1.3.0.rc1
------------------------------------------------------------
* Timing improvements over MODBUS Serial interface
* Modbus RTU use 3.5 char silence before and after transactions
* Bug fix on FifoTransactionManager , flush stray data before transaction
* Update repository information
* Added ability to ignore missing slaves
* Added ability to revert to ZeroMode
* Passed a number of extra options through the stack
* Fixed documenation and added a number of examples

Version 1.2.0
------------------------------------------------------------

* Reworking the transaction managers to be more explicit and
  to handle modbus RTU over TCP.
* Adding examples for a number of unique requested use cases
* Allow RTU framers to fail fast instead of staying at fault
* Working on datastore saving and loading

Version 1.1.0
------------------------------------------------------------

* Fixing memory leak in clients and servers (removed __del__)
* Adding the ability to override the client framers
* Working on web page api and GUI
* Moving examples and extra code to contrib sections
* Adding more documentation

Version 1.0.0
------------------------------------------------------------

* Adding support for payload builders to form complex encoding
  and decoding of messages.
* Adding BCD and binary payload builders
* Adding support for pydev
* Cleaning up the build tools
* Adding a message encoding generator for testing.
* Now passing kwargs to base of PDU so arguments can be used
  correctly at all levels of the protocol.
* A number of bug fixes (see bug tracker and commit messages)

Version 0.9.0
------------------------------------------------------------

Please view the git commit log<|MERGE_RESOLUTION|>--- conflicted
+++ resolved
@@ -1,5 +1,3 @@
-<<<<<<< HEAD
-=======
 version 3.3.0
 ----------------------------------------------------------
 * Stabilize windows tests. (#1567)
@@ -61,7 +59,6 @@
   Kenny Johansson
   Pavel Kostromitinov
 
->>>>>>> 684083fe
 version 3.2.2 (picked from dev, only bugfixes)
 ----------------------------------------------------------
 * Add forgotten await
