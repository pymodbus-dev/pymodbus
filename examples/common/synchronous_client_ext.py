--- conflicted
+++ resolved
@@ -14,12 +14,9 @@
 # from pymodbus.client.sync import ModbusUdpClient as ModbusClient
 from pymodbus.client.sync import ModbusSerialClient as ModbusClient
 
-<<<<<<< HEAD
-# --------------------------------------------------------------------------- #
-=======
 
 # --------------------------------------------------------------------------- # 
->>>>>>> d990a137
+
 # import the extended messages to perform
 # --------------------------------------------------------------------------- #
 from pymodbus.diag_message import *
@@ -50,15 +47,11 @@
     #
     # It should be noted that you can supply an ipv4 or an ipv6 host address
     # for both the UDP and TCP clients.
-<<<<<<< HEAD
-    # ------------------------------------------------------------------------#
-    client = ModbusClient(method='rtu', port="/dev/ttyp0")
-=======
+
     # ------------------------------------------------------------------------# 
     client = ModbusClient(method='rtu', port="/dev/ptyp0")
     # client = ModbusClient(method='ascii', port="/dev/ptyp0")
     # client = ModbusClient(method='binary', port="/dev/ptyp0")
->>>>>>> d990a137
     # client = ModbusClient('127.0.0.1', port=5020)
     # from pymodbus.transaction import ModbusRtuFramer
     # client = ModbusClient('127.0.0.1', port=5020, framer=ModbusRtuFramer)
