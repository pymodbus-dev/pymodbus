--- conflicted
+++ resolved
@@ -56,7 +56,7 @@
 Also, using the same input mapping parsers, we can generate
 populated slave contexts that can be run behind a modbus server::
 
-<<<<<<< HEAD
+
     CSV:
     address,value,function,name,description
     1,100,hr,Comm. count PLC,Comm. count PLC
@@ -66,11 +66,6 @@
     from modbus_mapper_updated import modbus_context_decoder
 
     from pymodbus.server.sync import StartTcpServer
-=======
-    from modbus_mapper import csv_mapping_parser
-    from modbus_mapper import modbus_context_decoder
-    from pymodbus.server import StartTcpServer
->>>>>>> ff6341fa
     from pymodbus.datastore.context import ModbusServerContext
     from pymodbus.device import ModbusDeviceIdentification
     from pymodbus.version import version
