"""
Asynchronous framework adapter for asyncio.
"""
import socket
import asyncio
import functools
import ssl
from pymodbus.exceptions import ConnectionException
from pymodbus.client.asynchronous.mixins import AsyncModbusClientMixin
from pymodbus.client.tls_helper import sslctx_provider
from pymodbus.utilities import hexlify_packets
from pymodbus.transaction import FifoTransactionManager
import logging

_logger = logging.getLogger(__name__)

DGRAM_TYPE = socket.SocketKind.SOCK_DGRAM


class BaseModbusAsyncClientProtocol(AsyncModbusClientMixin):
    """
    Asyncio specific implementation of asynchronous modbus client protocol.
    """

    #: Factory that created this instance.
    factory = None
    transport = None

    async def execute(self, request=None):
        """
        Executes requests asynchronously
        :param request:
        :return:
        """
        req = self._execute(request)
        broadcast = (self.broadcast_enable
                     and request.unit_id == 0)
        if broadcast:
            resp = b'Broadcast write sent - no response expected'
        else:
            resp = await asyncio.wait_for(req, timeout=self._timeout)
        return resp

    def connection_made(self, transport):
        """
        Called when a connection is made.

        The transport argument is the transport representing the connection.
        :param transport:
        :return:
        """
        self.transport = transport
        self._connectionMade()

        if self.factory:
            self.factory.protocol_made_connection(self)

    def connection_lost(self, reason):
        """
        Called when the connection is lost or closed.

        The argument is either an exception object or None
        :param reason:
        :return:
        """
        self.transport = None
        self._connectionLost(reason)

        if self.factory:
            self.factory.protocol_lost_connection(self)

    def data_received(self, data):
        """
        Called when some data is received.
        data is a non-empty bytes object containing the incoming data.
        :param data:
        :return:
        """
        self._dataReceived(data)

    def create_future(self):
        """
        Helper function to create asyncio Future object
        :return:
        """
        return asyncio.Future()

    def resolve_future(self, f, result):
        """
        Resolves the completed future and sets the result
        :param f:
        :param result:
        :return:
        """
        if not f.done():
            f.set_result(result)

    def raise_future(self, f, exc):
        """
        Sets exception of a future if not done
        :param f:
        :param exc:
        :return:
        """
        if not f.done():
            f.set_exception(exc)

    def _connectionMade(self):
        """
        Called upon a successful client connection.
        """
        _logger.debug("Client connected to modbus server")
        self._connected = True

    def _connectionLost(self, reason):
        """
        Called upon a client disconnect

        :param reason: The reason for the disconnect
        """
        _logger.debug(
            "Client disconnected from modbus server: %s" % reason)
        self._connected = False
        for tid in list(self.transaction):
            self.raise_future(self.transaction.getTransaction(tid),
                              ConnectionException(
                                  'Connection lost during request'))

    @property
    def connected(self):
        """
        Return connection status.
        """
        return self._connected

    def write_transport(self, packet):
        return self.transport.write(packet)

    def _execute(self, request, **kwargs):
        """
        Starts the producer to send the next request to
        consumer.write(Frame(request))
        """
        request.transaction_id = self.transaction.getNextTID()
        packet = self.framer.buildPacket(request)
        _logger.debug("send: " + hexlify_packets(packet))
        self.write_transport(packet)
        return self._buildResponse(request.transaction_id)

    def _dataReceived(self, data):
        ''' Get response, check for valid message, decode result

        :param data: The data returned from the server
        '''
        _logger.debug("recv: " + hexlify_packets(data))
        unit = self.framer.decode_data(data).get("unit", 0)
        self.framer.processIncomingPacket(data, self._handleResponse, unit=unit)

    def _handleResponse(self, reply, **kwargs):
        """
        Handle the processed response and link to correct deferred

        :param reply: The reply to process
        """
        if reply is not None:
            tid = reply.transaction_id
            handler = self.transaction.getTransaction(tid)
            if handler:
                self.resolve_future(handler, reply)
            else:
                _logger.debug("Unrequested message: " + str(reply))

    def _buildResponse(self, tid):
        """
        Helper method to return a deferred response
        for the current request.

        :param tid: The transaction identifier for this response
        :returns: A defer linked to the latest request
        """
        f = self.create_future()
        if not self._connected:
            self.raise_future(f, ConnectionException(
                'Client is not connected'))
        else:
            self.transaction.addTransaction(f, tid)
        return f

    def close(self):
        self.transport.close()
        self._connected = False


class ModbusClientProtocol(BaseModbusAsyncClientProtocol, asyncio.Protocol):
    """
    Asyncio specific implementation of asynchronous modbus client protocol.
    """

    #: Factory that created this instance.
    factory = None
    transport = None

    def data_received(self, data):
        """
        Called when some data is received.
        data is a non-empty bytes object containing the incoming data.
        :param data:
        :return:
        """
        self._dataReceived(data)


class ModbusUdpClientProtocol(BaseModbusAsyncClientProtocol,
                              asyncio.DatagramProtocol):
    """
    Asyncio specific implementation of asynchronous modbus udp client protocol.
    """

    #: Factory that created this instance.
    factory = None

    def __init__(self, host=None, port=0, **kwargs):
        self.host = host
        self.port = port
        super(self.__class__, self).__init__(**kwargs)

    def datagram_received(self, data, addr):
        self._dataReceived(data)

    def write_transport(self, packet):
        return self.transport.sendto(packet)


class ReconnectingAsyncioModbusTcpClient(object):
    """
    Client to connect to modbus device repeatedly over TCP/IP."
    """
    #: Minimum delay in milli seconds before reconnect is attempted.
    DELAY_MIN_MS = 100
    #: Maximum delay in milli seconds before reconnect is attempted.
    DELAY_MAX_MS = 1000 * 60 * 5

    def __init__(self, protocol_class=None, loop=None, **kwargs):
        """
        Initialize ReconnectingAsyncioModbusTcpClient
        :param protocol_class: Protocol used to talk to modbus device.
        :param loop: Event loop to use
        """
        #: Protocol used to talk to modbus device.
        self.protocol_class = protocol_class or ModbusClientProtocol
        #: Current protocol instance.
        self.protocol = None
        #: Event loop to use.
        self.loop = loop or asyncio.get_event_loop()
        self.host = None
        self.port = 0
        self.connected = False
        #: Reconnect delay in milli seconds.
        self.delay_ms = self.DELAY_MIN_MS
        self._proto_args = kwargs

    def reset_delay(self):
        """
        Resets wait before next reconnect to minimal period.
        """
        self.delay_ms = self.DELAY_MIN_MS

<<<<<<< HEAD
    
=======
>>>>>>> 9967ff0d
    async def start(self, host, port=502):
        """
        Initiates connection to start client
        :param host:
        :param port:
        :return:
        """
        # force reconnect if required:
        self.stop()

        _logger.debug('Connecting to %s:%s.' % (host, port))
        self.host = host
        self.port = port
<<<<<<< HEAD
        await self._connect()
=======
        return await self._connect()
>>>>>>> 9967ff0d

    def stop(self):
        """
        Stops client
        :return:
        """
        # prevent reconnect:
        self.host = None

        if self.connected:
            if self.protocol:
                if self.protocol.transport:
                    self.protocol.transport.close()

    def _create_protocol(self):
        """
        Factory function to create initialized protocol instance.
        """
        protocol = self.protocol_class(**self._proto_args)
        protocol.factory = self
        return protocol

<<<<<<< HEAD
    
    async def _connect(self):
        _logger.debug('Connecting.')
        try:
            await self.loop.create_connection(self._create_protocol,
                                                   self.host,
                                                   self.port)
=======
    async def _connect(self):
        _logger.debug('Connecting.')
        try:
            transport, protocol = await self.loop.create_connection(
                self._create_protocol, self.host, self.port)
            return transport, protocol
>>>>>>> 9967ff0d
        except Exception as ex:
            _logger.warning('Failed to connect: %s' % ex)
            asyncio.ensure_future(self._reconnect(), loop=self.loop)
        else:
            _logger.info('Connected to %s:%s.' % (self.host, self.port))
            self.reset_delay()

    def protocol_made_connection(self, protocol):
        """
        Protocol notification of successful connection.
        """
        _logger.info('Protocol made connection.')
        if not self.connected:
            self.connected = True
            self.protocol = protocol
        else:
            _logger.error('Factory protocol connect '
                          'callback called while connected.')

    def protocol_lost_connection(self, protocol):
        """
        Protocol notification of lost connection.
        """
        if self.connected:
            _logger.info('Protocol lost connection.')
            if protocol is not self.protocol:
                _logger.error('Factory protocol callback called '
                              'from unexpected protocol instance.')

            self.connected = False
            self.protocol = None
            if self.host:
                asyncio.ensure_future(self._reconnect(), loop=self.loop)
        else:
            _logger.error('Factory protocol disconnect callback called while not connected.')

<<<<<<< HEAD
    
=======
>>>>>>> 9967ff0d
    async def _reconnect(self):
        _logger.debug('Waiting %d ms before next '
                      'connection attempt.' % self.delay_ms)
        await asyncio.sleep(self.delay_ms / 1000)
        self.delay_ms = min(2 * self.delay_ms, self.DELAY_MAX_MS)
<<<<<<< HEAD
        await self._connect()
=======
        return await self._connect()
>>>>>>> 9967ff0d


class AsyncioModbusTcpClient(object):
    """Client to connect to modbus device over TCP/IP."""

    def __init__(self, host=None, port=502, protocol_class=None, loop=None, **kwargs):
        """
        Initializes Asyncio Modbus Tcp Client
        :param host: Host IP address
        :param port: Port to connect
        :param protocol_class: Protocol used to talk to modbus device.
        :param loop: Asyncio Event loop
        """
        #: Protocol used to talk to modbus device.
        self.protocol_class = protocol_class or ModbusClientProtocol
        #: Current protocol instance.
        self.protocol = None
        #: Event loop to use.
        self.loop = loop or asyncio.get_event_loop()

        self.host = host
        self.port = port

        self.connected = False
        self._proto_args = kwargs

    def stop(self):
        """
        Stops the client
        :return:
        """
        if self.connected:
            if self.protocol:
                if self.protocol.transport:
                    self.protocol.transport.close()

    def _create_protocol(self):
        """
        Factory function to create initialized protocol instance.
        """
        protocol = self.protocol_class(**self._proto_args)
        protocol.factory = self
        return protocol

<<<<<<< HEAD
    
=======
>>>>>>> 9967ff0d
    async def connect(self):
        """
        Connect and start Async client
        :return:
        """
        _logger.debug('Connecting.')
        try:
<<<<<<< HEAD
            await self.loop.create_connection(self._create_protocol,
                                                   self.host,
                                                   self.port)
=======
            transport, protocol = await self.loop.create_connection(
                self._create_protocol, self.host, self.port)
>>>>>>> 9967ff0d
            _logger.info('Connected to %s:%s.' % (self.host, self.port))
            return transport, protocol
        except Exception as ex:
            _logger.warning('Failed to connect: %s' % ex)
            # asyncio.asynchronous(self._reconnect(), loop=self.loop)

    def protocol_made_connection(self, protocol):
        """
        Protocol notification of successful connection.
        """
        _logger.info('Protocol made connection.')
        if not self.connected:
            self.connected = True
            self.protocol = protocol
        else:
            _logger.error('Factory protocol connect '
                          'callback called while connected.')

    def protocol_lost_connection(self, protocol):
        """
        Protocol notification of lost connection.
        """
        if self.connected:
            _logger.info('Protocol lost connection.')
            if protocol is not self.protocol:
                _logger.error('Factory protocol callback called'
                              ' from unexpected protocol instance.')

            self.connected = False
            self.protocol = None
            # if self.host:
            #     asyncio.asynchronous(self._reconnect(), loop=self.loop)
        else:
            _logger.error('Factory protocol disconnect'
                          ' callback called while not connected.')


class ReconnectingAsyncioModbusTlsClient(ReconnectingAsyncioModbusTcpClient):
    """
    Client to connect to modbus device repeatedly over TLS."
    """
    def __init__(self, protocol_class=None, loop=None, framer=None, **kwargs):
        """
        Initialize ReconnectingAsyncioModbusTcpClient
        :param protocol_class: Protocol used to talk to modbus device.
        :param loop: Event loop to use
        """
        self.framer = framer
        ReconnectingAsyncioModbusTcpClient.__init__(self, protocol_class, loop, **kwargs)

<<<<<<< HEAD
    
    async def start(self, host, port=802, sslctx=None, server_hostname=None):
=======
    async def start(self, host='localhost', port=802, sslctx=None,
                    certfile=None, keyfile=None, password=None, **kwargs):
>>>>>>> 9967ff0d
        """
        Initiates connection to start client
        :param host: The host to connect to (default localhost)
        :param port: Port to connect
        :param sslctx:The SSLContext to use for TLS (default None and auto create)
        :param certfile: The optional client's cert file path for TLS server request
        :param keyfile: The optional client's key file path for TLS server request
        :param password: The password for for decrypting client's private key file
        """
<<<<<<< HEAD
        self.sslctx = sslctx
        if self.sslctx is None:
            self.sslctx = ssl.create_default_context()
            # According to MODBUS/TCP Security Protocol Specification, it is
            # TLSv2 at least
            self.sslctx.options |= ssl.OP_NO_TLSv1_1
            self.sslctx.options |= ssl.OP_NO_TLSv1
            self.sslctx.options |= ssl.OP_NO_SSLv3
            self.sslctx.options |= ssl.OP_NO_SSLv2
        self.server_hostname = server_hostname
        await ReconnectingAsyncioModbusTcpClient.start(self, host, port)

    
    async def _connect(self):
        _logger.debug('Connecting.')
        try:
            await self.loop.create_connection(self._create_protocol,
                                                   self.host,
                                                   self.port,
                                                   ssl=self.sslctx,
                                                   server_hostname=self.server_hostname)
=======
        self.sslctx = sslctx_provider(sslctx, certfile, keyfile, password)
        return await ReconnectingAsyncioModbusTcpClient.start(self, host, port)

    async def _connect(self):
        _logger.debug('Connecting.')
        try:
            return await self.loop.create_connection(
                self._create_protocol, self.host,
                                      self.port,
                                      ssl=self.sslctx,
                                      server_hostname=self.host
            )
>>>>>>> 9967ff0d
        except Exception as ex:
            _logger.warning('Failed to connect: %s' % ex)
            asyncio.ensure_future(self._reconnect(), loop=self.loop)
        else:
            _logger.info('Connected to %s:%s.' % (self.host, self.port))
            self.reset_delay()

    def _create_protocol(self):
        """
        Factory function to create initialized protocol instance.
        """
        protocol = self.protocol_class(framer=self.framer, **self._proto_args)
        protocol.transaction = FifoTransactionManager(self)
        protocol.factory = self
        return protocol

class ReconnectingAsyncioModbusUdpClient(object):
    """
    Client to connect to modbus device repeatedly over UDP.
    """

    #: Reconnect delay in milli seconds.
    delay_ms = 0

    #: Maximum delay in milli seconds before reconnect is attempted.
    DELAY_MAX_MS = 1000 * 60 * 5

    def __init__(self, protocol_class=None, loop=None, **kwargs):
        """
        Initializes ReconnectingAsyncioModbusUdpClient
        :param protocol_class: Protocol used to talk to modbus device.
        :param loop: Asyncio Event loop
        """
        #: Protocol used to talk to modbus device.
        self.protocol_class = protocol_class or ModbusUdpClientProtocol
        #: Current protocol instance.
        self.protocol = None
        #: Event loop to use.
        self.loop = loop or asyncio.get_event_loop()

        self.host = None
        self.port = 0

        self.connected = False
        self._proto_args = kwargs
        self.reset_delay()

    def reset_delay(self):
        """
        Resets wait before next reconnect to minimal period.
        """
        self.delay_ms = 100

<<<<<<< HEAD
    
=======
>>>>>>> 9967ff0d
    async def start(self, host, port=502):
        """
        Start reconnecting asynchronous udp client
        :param host: Host IP to connect
        :param port: Host port to connect
        :return:
        """
        # force reconnect if required:
        self.stop()

        _logger.debug('Connecting to %s:%s.' % (host, port))

        # getaddrinfo returns a list of tuples
        # - [(family, type, proto, canonname, sockaddr),]
        # We want sockaddr which is a (ip, port) tuple
        # udp needs ip addresses, not hostnames
        addrinfo = await self.loop.getaddrinfo(host,
                                                    port,
                                                    type=DGRAM_TYPE)
        self.host, self.port = addrinfo[0][-1]

<<<<<<< HEAD
        await self._connect()
=======
        return await self._connect()
>>>>>>> 9967ff0d

    def stop(self):
        """
        Stops connection and prevents reconnect
        :return:
        """
        # prevent reconnect:
        self.host = None

        if self.connected:
            if self.protocol:
                if self.protocol.transport:
                    self.protocol.transport.close()

    def _create_protocol(self, host=None, port=0):
        """
        Factory function to create initialized protocol instance.
        """
        protocol = self.protocol_class(**self._proto_args)
        protocol.host = host
        protocol.port = port
        protocol.factory = self
        return protocol

<<<<<<< HEAD
    
    async def _connect(self):
        _logger.debug('Connecting.')
        try:
            await self.loop.create_datagram_endpoint(
=======
    async def _connect(self):
        _logger.debug('Connecting.')
        try:
            ep = await self.loop.create_datagram_endpoint(
>>>>>>> 9967ff0d
                functools.partial(self._create_protocol,
                                  host=self.host,
                                  port=self.port),
                remote_addr=(self.host, self.port)
            )
            _logger.info('Connected to %s:%s.' % (self.host, self.port))
            return ep
        except Exception as ex:
            _logger.warning('Failed to connect: %s' % ex)
            asyncio.ensure_future(self._reconnect(), loop=self.loop)

    def protocol_made_connection(self, protocol):
        """
        Protocol notification of successful connection.
        """
        _logger.info('Protocol made connection.')
        if not self.connected:
            self.connected = True
            self.protocol = protocol
        else:
            _logger.error('Factory protocol connect callback '
                          'called while connected.')

    def protocol_lost_connection(self, protocol):
        """
        Protocol notification of lost connection.
        """
        if self.connected:
            _logger.info('Protocol lost connection.')
            if protocol is not self.protocol:
                _logger.error('Factory protocol callback called '
                              'from unexpected protocol instance.')

            self.connected = False
            self.protocol = None
            if self.host:
                asyncio.ensure_future(self._reconnect(), loop=self.loop)
        else:
            _logger.error('Factory protocol disconnect '
                          'callback called while not connected.')

<<<<<<< HEAD
    
=======
>>>>>>> 9967ff0d
    async def _reconnect(self):
        _logger.debug('Waiting %d ms before next '
                      'connection attempt.' % self.delay_ms)
        await asyncio.sleep(self.delay_ms / 1000)
        self.delay_ms = min(2 * self.delay_ms, self.DELAY_MAX_MS)
<<<<<<< HEAD
        await self._connect()
=======
        return await self._connect()
>>>>>>> 9967ff0d


class AsyncioModbusUdpClient(object):
    """
    Client to connect to modbus device over UDP.
    """

    def __init__(self, host=None, port=502, protocol_class=None, loop=None, **kwargs):
        """
        Initializes Asyncio Modbus UDP Client
        :param host: Host IP address
        :param port: Port to connect
        :param protocol_class: Protocol used to talk to modbus device.
        :param loop: Asyncio Event loop
        """
        #: Protocol used to talk to modbus device.
        self.protocol_class = protocol_class or ModbusUdpClientProtocol
        #: Current protocol instance.
        self.protocol = None
        #: Event loop to use.
        self.loop = loop or asyncio.get_event_loop()

        self.host = host
        self.port = port

        self.connected = False
        self._proto_args = kwargs

    def stop(self):
        """
        Stops connection
        :return:
        """
        # prevent reconnect:
        # self.host = None

        if self.connected:
            if self.protocol:
                if self.protocol.transport:
                    self.protocol.transport.close()

    def _create_protocol(self, host=None, port=0):
        """
        Factory function to create initialized protocol instance.
        """
        protocol = self.protocol_class(**self._proto_args)
        protocol.host = host
        protocol.port = port
        protocol.factory = self
        return protocol

<<<<<<< HEAD
    
=======
>>>>>>> 9967ff0d
    async def connect(self):
        _logger.debug('Connecting.')
        try:
            addrinfo = await self.loop.getaddrinfo(
                self.host,
                self.port,
                type=DGRAM_TYPE)
            _host, _port = addrinfo[0][-1]
<<<<<<< HEAD
            await self.loop.create_datagram_endpoint(
=======
            ep = await self.loop.create_datagram_endpoint(
>>>>>>> 9967ff0d
                functools.partial(self._create_protocol,
                                  host=_host, port=_port),
                remote_addr=(self.host, self.port)
            )
            _logger.info('Connected to %s:%s.' % (self.host, self.port))
            return ep
        except Exception as ex:
            _logger.warning('Failed to connect: %s' % ex)
            # asyncio.asynchronous(self._reconnect(), loop=self.loop)

    def protocol_made_connection(self, protocol):
        """
        Protocol notification of successful connection.
        """
        _logger.info('Protocol made connection.')
        if not self.connected:
            self.connected = True
            self.protocol = protocol
        else:
            _logger.error('Factory protocol connect '
                          'callback called while connected.')

    def protocol_lost_connection(self, protocol):
        """
        Protocol notification of lost connection.
        """
        if self.connected:
            _logger.info('Protocol lost connection.')
            if protocol is not self.protocol:
                _logger.error('Factory protocol callback '
                              'called from unexpected protocol instance.')

            self.connected = False
            self.protocol = None
            # if self.host:
            #    asyncio.asynchronous(self._reconnect(), loop=self.loop)
        else:
            _logger.error('Factory protocol disconnect '
                          'callback called while not connected.')


class AsyncioModbusSerialClient(object):
    """
    Client to connect to modbus device over serial.
    """
    transport = None
    framer = None

    def __init__(self, port, protocol_class=None, framer=None,  loop=None,
                 baudrate=9600, bytesize=8, parity='N', stopbits=1, **serial_kwargs):
        """
        Initializes Asyncio Modbus Serial Client
        :param port: Port to connect
        :param protocol_class: Protocol used to talk to modbus device.
        :param framer: Framer to use
        :param loop: Asyncio Event loop
        """
        #: Protocol used to talk to modbus device.
        self.protocol_class = protocol_class or ModbusClientProtocol
        #: Current protocol instance.
        self.protocol = None
        #: Event loop to use.
        self.loop = loop or asyncio.get_event_loop()
        self.port = port
        self.baudrate = baudrate
        self.bytesize = bytesize
        self.parity = parity
        self.stopbits = stopbits
        self.framer = framer
        self._extra_serial_kwargs = serial_kwargs
        self._connected_event = asyncio.Event()

    def stop(self):
        """
        Stops connection
        :return:
        """
        if self._connected:
            if self.protocol:
                if self.protocol.transport:
                    self.protocol.transport.close()

    def _create_protocol(self):
        protocol = self.protocol_class(framer=self.framer)
        protocol.factory = self
        return protocol

    @property
    def _connected(self):
        return self._connected_event.is_set()

<<<<<<< HEAD
    
=======
>>>>>>> 9967ff0d
    async def connect(self):
        """
        Connect Async client
        :return:
        """
        _logger.debug('Connecting.')
        try:
            from serial_asyncio import create_serial_connection

            await create_serial_connection(
                self.loop, self._create_protocol, self.port, baudrate=self.baudrate,
                bytesize=self.bytesize, stopbits=self.stopbits, parity=self.parity, **self._extra_serial_kwargs
            )
            await self._connected_event.wait()
            _logger.info('Connected to %s', self.port)
        except Exception as ex:
            _logger.warning('Failed to connect: %s', ex)

    def protocol_made_connection(self, protocol):
        """
        Protocol notification of successful connection.
        """
        _logger.info('Protocol made connection.')
        if not self._connected:
            self._connected_event.set()
            self.protocol = protocol
        else:
            _logger.error('Factory protocol connect '
                          'callback called while connected.')

    def protocol_lost_connection(self, protocol):
        """
        Protocol notification of lost connection.
        """
        if self._connected:
            _logger.info('Protocol lost connection.')
            if protocol is not self.protocol:
                _logger.error('Factory protocol callback called'
                              ' from unexpected protocol instance.')

            self._connected_event.clear()
            self.protocol = None
            # if self.host:
            #     asyncio.asynchronous(self._reconnect(), loop=self.loop)
        else:
            _logger.error('Factory protocol disconnect callback '
                          'called while not connected.')


<<<<<<< HEAD

=======
>>>>>>> 9967ff0d
async def init_tcp_client(proto_cls, loop, host, port, **kwargs):
    """
    Helper function to initialize tcp client
    :param proto_cls:
    :param loop:
    :param host:
    :param port:
    :param kwargs:
    :return:
    """
    client = ReconnectingAsyncioModbusTcpClient(protocol_class=proto_cls,
<<<<<<< HEAD
                                                loop=loop, **kwargs)
=======
                                                loop=loop)
>>>>>>> 9967ff0d
    await client.start(host, port)
    return client


<<<<<<< HEAD

async def init_tls_client(proto_cls, loop, host, port, sslctx=None,
                    server_hostname=None, framer=None, **kwargs):
=======
async def init_tls_client(proto_cls, loop, host, port, sslctx=None,
                          certfile=None, keyfile=None, password=None,
                          framer=None, **kwargs):
>>>>>>> 9967ff0d
    """
    Helper function to initialize tcp client
    :param proto_cls:
    :param loop:
    :param host:
    :param port:
    :param sslctx:
    :param certfile: The optional client's cert file path for TLS server request
    :param keyfile: The optional client's key file path for TLS server request
    :param password: The password for for decrypting client's private key file
    :param framer:
    :param kwargs:
    :return:
    """
    client = ReconnectingAsyncioModbusTlsClient(protocol_class=proto_cls,
<<<<<<< HEAD
                                                loop=loop, framer=framer,
                                                **kwargs)
    await client.start(host, port, sslctx, server_hostname)
    return client



=======
                                                loop=loop, framer=framer)
    await client.start(host, port, sslctx, certfile, keyfile, password)
    return client


>>>>>>> 9967ff0d
async def init_udp_client(proto_cls, loop, host, port, **kwargs):
    """
    Helper function to initialize UDP client
    :param proto_cls:
    :param loop:
    :param host:
    :param port:
    :param kwargs:
    :return:
    """
    client = ReconnectingAsyncioModbusUdpClient(protocol_class=proto_cls,
<<<<<<< HEAD
                                                loop=loop, **kwargs)
=======
                                                loop=loop)
>>>>>>> 9967ff0d
    await client.start(host, port)
    return client<|MERGE_RESOLUTION|>--- conflicted
+++ resolved
@@ -265,10 +265,6 @@
         """
         self.delay_ms = self.DELAY_MIN_MS
 
-<<<<<<< HEAD
-    
-=======
->>>>>>> 9967ff0d
     async def start(self, host, port=502):
         """
         Initiates connection to start client
@@ -282,11 +278,7 @@
         _logger.debug('Connecting to %s:%s.' % (host, port))
         self.host = host
         self.port = port
-<<<<<<< HEAD
-        await self._connect()
-=======
         return await self._connect()
->>>>>>> 9967ff0d
 
     def stop(self):
         """
@@ -309,22 +301,12 @@
         protocol.factory = self
         return protocol
 
-<<<<<<< HEAD
-    
-    async def _connect(self):
-        _logger.debug('Connecting.')
-        try:
-            await self.loop.create_connection(self._create_protocol,
-                                                   self.host,
-                                                   self.port)
-=======
     async def _connect(self):
         _logger.debug('Connecting.')
         try:
             transport, protocol = await self.loop.create_connection(
                 self._create_protocol, self.host, self.port)
             return transport, protocol
->>>>>>> 9967ff0d
         except Exception as ex:
             _logger.warning('Failed to connect: %s' % ex)
             asyncio.ensure_future(self._reconnect(), loop=self.loop)
@@ -361,21 +343,14 @@
         else:
             _logger.error('Factory protocol disconnect callback called while not connected.')
 
-<<<<<<< HEAD
-    
-=======
->>>>>>> 9967ff0d
+
     async def _reconnect(self):
         _logger.debug('Waiting %d ms before next '
                       'connection attempt.' % self.delay_ms)
         await asyncio.sleep(self.delay_ms / 1000)
         self.delay_ms = min(2 * self.delay_ms, self.DELAY_MAX_MS)
-<<<<<<< HEAD
-        await self._connect()
-=======
+
         return await self._connect()
->>>>>>> 9967ff0d
-
 
 class AsyncioModbusTcpClient(object):
     """Client to connect to modbus device over TCP/IP."""
@@ -419,10 +394,6 @@
         protocol.factory = self
         return protocol
 
-<<<<<<< HEAD
-    
-=======
->>>>>>> 9967ff0d
     async def connect(self):
         """
         Connect and start Async client
@@ -430,14 +401,8 @@
         """
         _logger.debug('Connecting.')
         try:
-<<<<<<< HEAD
-            await self.loop.create_connection(self._create_protocol,
-                                                   self.host,
-                                                   self.port)
-=======
             transport, protocol = await self.loop.create_connection(
                 self._create_protocol, self.host, self.port)
->>>>>>> 9967ff0d
             _logger.info('Connected to %s:%s.' % (self.host, self.port))
             return transport, protocol
         except Exception as ex:
@@ -488,13 +453,8 @@
         self.framer = framer
         ReconnectingAsyncioModbusTcpClient.__init__(self, protocol_class, loop, **kwargs)
 
-<<<<<<< HEAD
-    
-    async def start(self, host, port=802, sslctx=None, server_hostname=None):
-=======
     async def start(self, host='localhost', port=802, sslctx=None,
                     certfile=None, keyfile=None, password=None, **kwargs):
->>>>>>> 9967ff0d
         """
         Initiates connection to start client
         :param host: The host to connect to (default localhost)
@@ -504,29 +464,7 @@
         :param keyfile: The optional client's key file path for TLS server request
         :param password: The password for for decrypting client's private key file
         """
-<<<<<<< HEAD
-        self.sslctx = sslctx
-        if self.sslctx is None:
-            self.sslctx = ssl.create_default_context()
-            # According to MODBUS/TCP Security Protocol Specification, it is
-            # TLSv2 at least
-            self.sslctx.options |= ssl.OP_NO_TLSv1_1
-            self.sslctx.options |= ssl.OP_NO_TLSv1
-            self.sslctx.options |= ssl.OP_NO_SSLv3
-            self.sslctx.options |= ssl.OP_NO_SSLv2
-        self.server_hostname = server_hostname
-        await ReconnectingAsyncioModbusTcpClient.start(self, host, port)
-
-    
-    async def _connect(self):
-        _logger.debug('Connecting.')
-        try:
-            await self.loop.create_connection(self._create_protocol,
-                                                   self.host,
-                                                   self.port,
-                                                   ssl=self.sslctx,
-                                                   server_hostname=self.server_hostname)
-=======
+
         self.sslctx = sslctx_provider(sslctx, certfile, keyfile, password)
         return await ReconnectingAsyncioModbusTcpClient.start(self, host, port)
 
@@ -539,7 +477,6 @@
                                       ssl=self.sslctx,
                                       server_hostname=self.host
             )
->>>>>>> 9967ff0d
         except Exception as ex:
             _logger.warning('Failed to connect: %s' % ex)
             asyncio.ensure_future(self._reconnect(), loop=self.loop)
@@ -593,10 +530,6 @@
         """
         self.delay_ms = 100
 
-<<<<<<< HEAD
-    
-=======
->>>>>>> 9967ff0d
     async def start(self, host, port=502):
         """
         Start reconnecting asynchronous udp client
@@ -617,12 +550,8 @@
                                                     port,
                                                     type=DGRAM_TYPE)
         self.host, self.port = addrinfo[0][-1]
-
-<<<<<<< HEAD
-        await self._connect()
-=======
         return await self._connect()
->>>>>>> 9967ff0d
+
 
     def stop(self):
         """
@@ -647,18 +576,11 @@
         protocol.factory = self
         return protocol
 
-<<<<<<< HEAD
-    
-    async def _connect(self):
-        _logger.debug('Connecting.')
-        try:
-            await self.loop.create_datagram_endpoint(
-=======
+
     async def _connect(self):
         _logger.debug('Connecting.')
         try:
             ep = await self.loop.create_datagram_endpoint(
->>>>>>> 9967ff0d
                 functools.partial(self._create_protocol,
                                   host=self.host,
                                   port=self.port),
@@ -698,22 +620,14 @@
                 asyncio.ensure_future(self._reconnect(), loop=self.loop)
         else:
             _logger.error('Factory protocol disconnect '
-                          'callback called while not connected.')
-
-<<<<<<< HEAD
-    
-=======
->>>>>>> 9967ff0d
+                          'callback called while not connected.'
+
     async def _reconnect(self):
         _logger.debug('Waiting %d ms before next '
                       'connection attempt.' % self.delay_ms)
         await asyncio.sleep(self.delay_ms / 1000)
         self.delay_ms = min(2 * self.delay_ms, self.DELAY_MAX_MS)
-<<<<<<< HEAD
-        await self._connect()
-=======
         return await self._connect()
->>>>>>> 9967ff0d
 
 
 class AsyncioModbusUdpClient(object):
@@ -765,10 +679,6 @@
         protocol.factory = self
         return protocol
 
-<<<<<<< HEAD
-    
-=======
->>>>>>> 9967ff0d
     async def connect(self):
         _logger.debug('Connecting.')
         try:
@@ -777,11 +687,8 @@
                 self.port,
                 type=DGRAM_TYPE)
             _host, _port = addrinfo[0][-1]
-<<<<<<< HEAD
-            await self.loop.create_datagram_endpoint(
-=======
+
             ep = await self.loop.create_datagram_endpoint(
->>>>>>> 9967ff0d
                 functools.partial(self._create_protocol,
                                   host=_host, port=_port),
                 remote_addr=(self.host, self.port)
@@ -873,10 +780,6 @@
     def _connected(self):
         return self._connected_event.is_set()
 
-<<<<<<< HEAD
-    
-=======
->>>>>>> 9967ff0d
     async def connect(self):
         """
         Connect Async client
@@ -925,11 +828,6 @@
             _logger.error('Factory protocol disconnect callback '
                           'called while not connected.')
 
-
-<<<<<<< HEAD
-
-=======
->>>>>>> 9967ff0d
 async def init_tcp_client(proto_cls, loop, host, port, **kwargs):
     """
     Helper function to initialize tcp client
@@ -940,25 +838,14 @@
     :param kwargs:
     :return:
     """
-    client = ReconnectingAsyncioModbusTcpClient(protocol_class=proto_cls,
-<<<<<<< HEAD
-                                                loop=loop, **kwargs)
-=======
-                                                loop=loop)
->>>>>>> 9967ff0d
+    client = ReconnectingAsyncioModbusTcpClient(protocol_class=proto_cls, loop=loop)
     await client.start(host, port)
     return client
 
 
-<<<<<<< HEAD
-
-async def init_tls_client(proto_cls, loop, host, port, sslctx=None,
-                    server_hostname=None, framer=None, **kwargs):
-=======
 async def init_tls_client(proto_cls, loop, host, port, sslctx=None,
                           certfile=None, keyfile=None, password=None,
                           framer=None, **kwargs):
->>>>>>> 9967ff0d
     """
     Helper function to initialize tcp client
     :param proto_cls:
@@ -973,22 +860,10 @@
     :param kwargs:
     :return:
     """
-    client = ReconnectingAsyncioModbusTlsClient(protocol_class=proto_cls,
-<<<<<<< HEAD
-                                                loop=loop, framer=framer,
-                                                **kwargs)
-    await client.start(host, port, sslctx, server_hostname)
-    return client
-
-
-
-=======
-                                                loop=loop, framer=framer)
+    client = ReconnectingAsyncioModbusTlsClient(protocol_class=proto_cls,loop=loop, framer=framer)
     await client.start(host, port, sslctx, certfile, keyfile, password)
     return client
 
-
->>>>>>> 9967ff0d
 async def init_udp_client(proto_cls, loop, host, port, **kwargs):
     """
     Helper function to initialize UDP client
@@ -999,11 +874,6 @@
     :param kwargs:
     :return:
     """
-    client = ReconnectingAsyncioModbusUdpClient(protocol_class=proto_cls,
-<<<<<<< HEAD
-                                                loop=loop, **kwargs)
-=======
-                                                loop=loop)
->>>>>>> 9967ff0d
+    client = ReconnectingAsyncioModbusUdpClient(protocol_class=proto_cls,loop=loop)
     await client.start(host, port)
     return client