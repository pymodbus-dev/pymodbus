"""
Factory to create asynchronous tcp clients based on twisted/tornado/asyncio
"""
from __future__ import unicode_literals
from __future__ import absolute_import

import logging

from pymodbus.client.asynchronous import schedulers
from pymodbus.client.asynchronous.thread import EventLoopThread
from pymodbus.constants import Defaults

LOGGER = logging.getLogger(__name__)


def reactor_factory(host="127.0.0.1", port=Defaults.Port, framer=None,
                    source_address=None, timeout=None, **kwargs):
    """
    Factory to create twisted tcp asynchronous client
    :param host: Host IP address
    :param port: Port
    :param framer: Modbus Framer
    :param source_address: Bind address
    :param timeout: Timeout in seconds
    :param kwargs:
    :return: event_loop_thread and twisted_deferred
    """
    from twisted.internet import reactor, protocol
    from pymodbus.client.asynchronous.twisted import ModbusTcpClientProtocol

    deferred = protocol.ClientCreator(
        reactor, ModbusTcpClientProtocol
    ).connectTCP(host, port, timeout=timeout, bindAddress=source_address)

    callback = kwargs.get("callback")
    errback = kwargs.get("errback")

    if callback:
        deferred.addCallback(callback)

    if errback:
        deferred.addErrback(errback)

    protocol = EventLoopThread("reactor", reactor.run, reactor.stop,
                               installSignalHandlers=0)
    protocol.start()

    return protocol, deferred


def io_loop_factory(host="127.0.0.1", port=Defaults.Port, framer=None,
                    source_address=None, timeout=None, **kwargs):
    """
    Factory to create Tornado based asynchronous tcp clients
    :param host: Host IP address
    :param port: Port
    :param framer: Modbus Framer
    :param source_address: Bind address
    :param timeout: Timeout in seconds
    :param kwargs:
    :return: event_loop_thread and tornado future
    """
    from tornado.ioloop import IOLoop
    from pymodbus.client.asynchronous.tornado import AsyncModbusTCPClient as \
        Client

    ioloop = IOLoop()
    protocol = EventLoopThread("ioloop", ioloop.start, ioloop.stop)
    protocol.start()

    client = Client(host=host, port=port, framer=framer,
                    source_address=source_address,
                    timeout=timeout, ioloop=ioloop, **kwargs)

    future = client.connect()

    return protocol, future


def async_io_factory(host="127.0.0.1", port=Defaults.Port, **kwargs):
    """
    Factory to create asyncio based asynchronous tcp clients
    :param host: Host IP address
    :param port: Port
    :param framer: Modbus Framer
    :param source_address: Bind address
    :param timeout: Timeout in seconds
    :param kwargs:
    :return: asyncio event loop and tcp client
    """
    import asyncio
    from pymodbus.client.asynchronous.async_io import init_tcp_client

    try:
<<<<<<< HEAD
        loop = kwargs.get("loop") or asyncio.get_running_loop()
    except RuntimeError:
        loop = asyncio.new_event_loop()

    proto_cls = kwargs.get("proto_cls")
=======
        loop = kwargs.pop("loop") or asyncio.get_running_loop()
    except RuntimeError:
        loop = asyncio.new_event_loop()

    proto_cls = kwargs.pop("proto_cls", None)
>>>>>>> 018d6181

    if not loop.is_running():
        asyncio.set_event_loop(loop)
        cor = init_tcp_client(proto_cls, loop, host, port, **kwargs)
        client = loop.run_until_complete(asyncio.gather(cor))[0]
<<<<<<< HEAD
=======

    elif loop is asyncio.get_event_loop():
        cor = init_tcp_client(proto_cls, loop, host, port, **kwargs)
        client = asyncio.create_task(cor)
        # future = asyncio.run_coroutine_threadsafe(cor, loop=loop)
        # client = future.result()
    else:
        cor = init_tcp_client(proto_cls, loop, host, port, **kwargs)
        future = asyncio.run_coroutine_threadsafe(cor, loop=loop)
        client = future.result()
>>>>>>> 018d6181

    elif loop is asyncio.get_event_loop():
        cor = init_tcp_client(proto_cls, loop, host, port)
        client = asyncio.create_task(cor)
        # future = asyncio.run_coroutine_threadsafe(cor, loop=loop)
        # client = future.result()
    else:
        if loop is asyncio.get_event_loop():
            return init_tcp_client(proto_cls, loop, host, port)
        else:
            cor = init_tcp_client(proto_cls, loop, host, port)
            future = asyncio.run_coroutine_threadsafe(cor, loop=loop)
            client = future.result()
    return loop, client


def get_factory(scheduler):
    """
    Gets protocol factory based on the backend scheduler being used
    :param scheduler: REACTOR/IO_LOOP/ASYNC_IO
    :return
    """
    if scheduler == schedulers.REACTOR:
        return reactor_factory
    elif scheduler == schedulers.IO_LOOP:
        return io_loop_factory
    elif scheduler == schedulers.ASYNC_IO:
        return async_io_factory
    else:
        LOGGER.warning("Allowed Schedulers: {}, {}, {}".format(
            schedulers.REACTOR, schedulers.IO_LOOP, schedulers.ASYNC_IO
        ))
        raise Exception("Invalid Scheduler '{}'".format(scheduler))<|MERGE_RESOLUTION|>--- conflicted
+++ resolved
@@ -92,26 +92,16 @@
     from pymodbus.client.asynchronous.async_io import init_tcp_client
 
     try:
-<<<<<<< HEAD
-        loop = kwargs.get("loop") or asyncio.get_running_loop()
-    except RuntimeError:
-        loop = asyncio.new_event_loop()
-
-    proto_cls = kwargs.get("proto_cls")
-=======
         loop = kwargs.pop("loop") or asyncio.get_running_loop()
     except RuntimeError:
         loop = asyncio.new_event_loop()
 
     proto_cls = kwargs.pop("proto_cls", None)
->>>>>>> 018d6181
 
     if not loop.is_running():
         asyncio.set_event_loop(loop)
         cor = init_tcp_client(proto_cls, loop, host, port, **kwargs)
         client = loop.run_until_complete(asyncio.gather(cor))[0]
-<<<<<<< HEAD
-=======
 
     elif loop is asyncio.get_event_loop():
         cor = init_tcp_client(proto_cls, loop, host, port, **kwargs)
@@ -122,20 +112,7 @@
         cor = init_tcp_client(proto_cls, loop, host, port, **kwargs)
         future = asyncio.run_coroutine_threadsafe(cor, loop=loop)
         client = future.result()
->>>>>>> 018d6181
 
-    elif loop is asyncio.get_event_loop():
-        cor = init_tcp_client(proto_cls, loop, host, port)
-        client = asyncio.create_task(cor)
-        # future = asyncio.run_coroutine_threadsafe(cor, loop=loop)
-        # client = future.result()
-    else:
-        if loop is asyncio.get_event_loop():
-            return init_tcp_client(proto_cls, loop, host, port)
-        else:
-            cor = init_tcp_client(proto_cls, loop, host, port)
-            future = asyncio.run_coroutine_threadsafe(cor, loop=loop)
-            client = future.result()
     return loop, client
 
 
