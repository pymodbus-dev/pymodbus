--- conflicted
+++ resolved
@@ -108,13 +108,10 @@
             async with self._lock:
                 req = self.build_response(request)
                 self.ctx.send(packet)
-<<<<<<< HEAD
                 no_response_expected = hasattr(request, "no_response_expected") and request.no_response_expected is True
                 if no_response_expected:
                     resp = None
                     break
-=======
->>>>>>> 956997be
                 try:
                     resp = await asyncio.wait_for(
                         req, timeout=self.ctx.comm_params.timeout_connect
