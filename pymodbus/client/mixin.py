"""Modbus Client Common."""
from __future__ import annotations

import struct
from enum import Enum
from typing import Any, Generic, TypeVar

import pymodbus.bit_read_message as pdu_bit_read
import pymodbus.bit_write_message as pdu_bit_write
import pymodbus.diag_message as pdu_diag
import pymodbus.file_message as pdu_file_msg
import pymodbus.mei_message as pdu_mei
import pymodbus.other_message as pdu_other_msg
import pymodbus.register_read_message as pdu_reg_read
import pymodbus.register_write_message as pdu_req_write
from pymodbus.exceptions import ModbusException
from pymodbus.pdu import ModbusRequest


T = TypeVar("T", covariant=False)


class ModbusClientMixin(Generic[T]):  # pylint: disable=too-many-public-methods
    """**ModbusClientMixin**.

    This is an interface class to facilitate the sending requests/receiving responses like read_coils.
    execute() allows to make a call with non-standard or user defined function codes (remember to add a PDU
    in the transport class to interpret the request/response).

    Simple modbus message call::

        response = client.read_coils(1, 10)
        # or
        response = await client.read_coils(1, 10)

    Advanced modbus message call::

        request = ReadCoilsRequest(1,10)
        response = client.execute(request)
        # or
        request = ReadCoilsRequest(1,10)
        response = await client.execute(request)

    .. tip::
        All methods can be used directly (synchronous) or
        with await <method> (asynchronous) depending on the client used.
    """

    def __init__(self):
        """Initialize."""

    def execute(self, _request: ModbusRequest) -> T:
        """Execute request (code ???).

        :raises ModbusException:

        Call with custom function codes.

        .. tip::
            Response is not interpreted.
        """
        raise NotImplementedError(
            "The execute method of ModbusClientMixin needs to be overridden and cannot be used directly"
        )

    def read_coils(
        self, address: int, count: int = 1, slave: int = 0, **kwargs: Any
    ) -> T:
        """Read coils (code 0x01).

        :param address: Start address to read from
        :param count: (optional) Number of coils to read
        :param slave: (optional) Modbus slave ID
        :param kwargs: (optional) Experimental parameters.
        :raises ModbusException:
        """
        return self.execute(
            pdu_bit_read.ReadCoilsRequest(address, count, slave, **kwargs)
        )

    def read_discrete_inputs(
        self, address: int, count: int = 1, slave: int = 0, **kwargs: Any
    ) -> T:
        """Read discrete inputs (code 0x02).

        :param address: Start address to read from
        :param count: (optional) Number of coils to read
        :param slave: (optional) Modbus slave ID
        :param kwargs: (optional) Experimental parameters.
        :raises ModbusException:
        """
        return self.execute(
            pdu_bit_read.ReadDiscreteInputsRequest(address, count, slave, **kwargs)
        )

    def read_holding_registers(
        self, address: int, count: int = 1, slave: int = 0, **kwargs: Any
    ) -> T:
        """Read holding registers (code 0x03).

        :param address: Start address to read from
        :param count: (optional) Number of coils to read
        :param slave: (optional) Modbus slave ID
        :param kwargs: (optional) Experimental parameters.
        :raises ModbusException:
        """
        return self.execute(
            pdu_reg_read.ReadHoldingRegistersRequest(address, count, slave, **kwargs)
        )

    def read_input_registers(
        self, address: int, count: int = 1, slave: int = 0, **kwargs: Any
    ) -> T:
        """Read input registers (code 0x04).

        :param address: Start address to read from
        :param count: (optional) Number of coils to read
        :param slave: (optional) Modbus slave ID
        :param kwargs: (optional) Experimental parameters.
        :raises ModbusException:
        """
        return self.execute(
            pdu_reg_read.ReadInputRegistersRequest(address, count, slave, **kwargs)
        )

    def write_coil(self, address: int, value: bool, slave: int = 0, **kwargs: Any) -> T:
        """Write single coil (code 0x05).

        :param address: Address to write to
        :param value: Boolean to write
        :param slave: (optional) Modbus slave ID
        :param kwargs: (optional) Experimental parameters.
        :raises ModbusException:
        """
        return self.execute(
            pdu_bit_write.WriteSingleCoilRequest(address, value, slave, **kwargs)
        )

    def write_register(
        self, address: int, value: int, slave: int = 0, **kwargs: Any
    ) -> T:
        """Write register (code 0x06).

        :param address: Address to write to
        :param value: Value to write
        :param slave: (optional) Modbus slave ID
        :param kwargs: (optional) Experimental parameters.
        :raises ModbusException:
        """
        return self.execute(
            pdu_req_write.WriteSingleRegisterRequest(address, value, slave, **kwargs)
        )

    def read_exception_status(self, slave: int = 0, **kwargs: Any) -> T:
        """Read Exception Status (code 0x07).

        :param slave: (optional) Modbus slave ID
        :param kwargs: (optional) Experimental parameters.
        :raises ModbusException:
        """
        return self.execute(pdu_other_msg.ReadExceptionStatusRequest(slave, **kwargs))

<<<<<<< HEAD
    def diag_query_data(self, msg: bytearray, slave: int = 0, **kwargs: Any) -> T:
=======
    def diag_query_data(
        self, msg: bytes, slave: int = 0, **kwargs: Any
    ) -> ModbusResponse | Awaitable[ModbusResponse]:
>>>>>>> 0e53a050
        """Diagnose query data (code 0x08 sub 0x00).

        :param msg: Message to be returned
        :param slave: (optional) Modbus slave ID
        :param kwargs: (optional) Experimental parameters.
        :raises ModbusException:
        """
        return self.execute(pdu_diag.ReturnQueryDataRequest(msg, slave=slave, **kwargs))

    def diag_restart_communication(
        self, toggle: bool, slave: int = 0, **kwargs: Any
    ) -> T:
        """Diagnose restart communication (code 0x08 sub 0x01).

        :param toggle: True if toggled.
        :param slave: (optional) Modbus slave ID
        :param kwargs: (optional) Experimental parameters.
        :raises ModbusException:
        """
        return self.execute(
            pdu_diag.RestartCommunicationsOptionRequest(toggle, slave=slave, **kwargs)
        )

    def diag_read_diagnostic_register(self, slave: int = 0, **kwargs: Any) -> T:
        """Diagnose read diagnostic register (code 0x08 sub 0x02).

        :param slave: (optional) Modbus slave ID
        :param kwargs: (optional) Experimental parameters.
        :raises ModbusException:
        """
        return self.execute(
            pdu_diag.ReturnDiagnosticRegisterRequest(slave=slave, **kwargs)
        )

    def diag_change_ascii_input_delimeter(self, slave: int = 0, **kwargs: Any) -> T:
        """Diagnose change ASCII input delimiter (code 0x08 sub 0x03).

        :param slave: (optional) Modbus slave ID
        :param kwargs: (optional) Experimental parameters.
        :raises ModbusException:
        """
        return self.execute(
            pdu_diag.ChangeAsciiInputDelimiterRequest(slave=slave, **kwargs)
        )

    def diag_force_listen_only(self, slave: int = 0, **kwargs: Any) -> T:
        """Diagnose force listen only (code 0x08 sub 0x04).

        :param slave: (optional) Modbus slave ID
        :param kwargs: (optional) Experimental parameters.
        :raises ModbusException:
        """
        return self.execute(pdu_diag.ForceListenOnlyModeRequest(slave=slave, **kwargs))

    def diag_clear_counters(self, slave: int = 0, **kwargs: Any) -> T:
        """Diagnose clear counters (code 0x08 sub 0x0A).

        :param slave: (optional) Modbus slave ID
        :param kwargs: (optional) Experimental parameters.
        :raises ModbusException:
        """
        return self.execute(pdu_diag.ClearCountersRequest(slave=slave, **kwargs))

    def diag_read_bus_message_count(self, slave: int = 0, **kwargs: Any) -> T:
        """Diagnose read bus message count (code 0x08 sub 0x0B).

        :param slave: (optional) Modbus slave ID
        :param kwargs: (optional) Experimental parameters.
        :raises ModbusException:
        """
        return self.execute(
            pdu_diag.ReturnBusMessageCountRequest(slave=slave, **kwargs)
        )

    def diag_read_bus_comm_error_count(self, slave: int = 0, **kwargs: Any) -> T:
        """Diagnose read Bus Communication Error Count (code 0x08 sub 0x0C).

        :param slave: (optional) Modbus slave ID
        :param kwargs: (optional) Experimental parameters.
        :raises ModbusException:
        """
        return self.execute(
            pdu_diag.ReturnBusCommunicationErrorCountRequest(slave=slave, **kwargs)
        )

    def diag_read_bus_exception_error_count(self, slave: int = 0, **kwargs: Any) -> T:
        """Diagnose read Bus Exception Error Count (code 0x08 sub 0x0D).

        :param slave: (optional) Modbus slave ID
        :param kwargs: (optional) Experimental parameters.
        :raises ModbusException:
        """
        return self.execute(
            pdu_diag.ReturnBusExceptionErrorCountRequest(slave=slave, **kwargs)
        )

    def diag_read_slave_message_count(self, slave: int = 0, **kwargs: Any) -> T:
        """Diagnose read Slave Message Count (code 0x08 sub 0x0E).

        :param slave: (optional) Modbus slave ID
        :param kwargs: (optional) Experimental parameters.
        :raises ModbusException:
        """
        return self.execute(
            pdu_diag.ReturnSlaveMessageCountRequest(slave=slave, **kwargs)
        )

    def diag_read_slave_no_response_count(self, slave: int = 0, **kwargs: Any) -> T:
        """Diagnose read Slave No Response Count (code 0x08 sub 0x0F).

        :param slave: (optional) Modbus slave ID
        :param kwargs: (optional) Experimental parameters.
        :raises ModbusException:
        """
        return self.execute(
            pdu_diag.ReturnSlaveNoResponseCountRequest(slave=slave, **kwargs)
        )

    def diag_read_slave_nak_count(self, slave: int = 0, **kwargs: Any) -> T:
        """Diagnose read Slave NAK Count (code 0x08 sub 0x10).

        :param slave: (optional) Modbus slave ID
        :param kwargs: (optional) Experimental parameters.
        :raises ModbusException:
        """
        return self.execute(pdu_diag.ReturnSlaveNAKCountRequest(slave=slave, **kwargs))

    def diag_read_slave_busy_count(self, slave: int = 0, **kwargs: Any) -> T:
        """Diagnose read Slave Busy Count (code 0x08 sub 0x11).

        :param slave: (optional) Modbus slave ID
        :param kwargs: (optional) Experimental parameters.
        :raises ModbusException:
        """
        return self.execute(pdu_diag.ReturnSlaveBusyCountRequest(slave=slave, **kwargs))

    def diag_read_bus_char_overrun_count(self, slave: int = 0, **kwargs: Any) -> T:
        """Diagnose read Bus Character Overrun Count (code 0x08 sub 0x12).

        :param slave: (optional) Modbus slave ID
        :param kwargs: (optional) Experimental parameters.
        :raises ModbusException:
        """
        return self.execute(
            pdu_diag.ReturnSlaveBusCharacterOverrunCountRequest(slave=slave, **kwargs)
        )

    def diag_read_iop_overrun_count(self, slave: int = 0, **kwargs: Any) -> T:
        """Diagnose read Iop overrun count (code 0x08 sub 0x13).

        :param slave: (optional) Modbus slave ID
        :param kwargs: (optional) Experimental parameters.
        :raises ModbusException:
        """
        return self.execute(
            pdu_diag.ReturnIopOverrunCountRequest(slave=slave, **kwargs)
        )

    def diag_clear_overrun_counter(self, slave: int = 0, **kwargs: Any) -> T:
        """Diagnose Clear Overrun Counter and Flag (code 0x08 sub 0x14).

        :param slave: (optional) Modbus slave ID
        :param kwargs: (optional) Experimental parameters.
        :raises ModbusException:
        """
        return self.execute(pdu_diag.ClearOverrunCountRequest(slave=slave, **kwargs))

    def diag_getclear_modbus_response(self, slave: int = 0, **kwargs: Any) -> T:
        """Diagnose Get/Clear modbus plus (code 0x08 sub 0x15).

        :param slave: (optional) Modbus slave ID
        :param kwargs: (optional) Experimental parameters.
        :raises ModbusException:
        """
        return self.execute(pdu_diag.GetClearModbusPlusRequest(slave=slave, **kwargs))

    def diag_get_comm_event_counter(self, **kwargs: Any) -> T:
        """Diagnose get event counter (code 0x0B).

        :param kwargs: (optional) Experimental parameters.
        :raises ModbusException:
        """
        return self.execute(pdu_other_msg.GetCommEventCounterRequest(**kwargs))

    def diag_get_comm_event_log(self, **kwargs: Any) -> T:
        """Diagnose get event counter (code 0x0C).

        :param kwargs: (optional) Experimental parameters.
        :raises ModbusException:
        """
        return self.execute(pdu_other_msg.GetCommEventLogRequest(**kwargs))

    def write_coils(
        self,
        address: int,
        values: list[bool] | bool,
        slave: int = 0,
        **kwargs: Any,
    ) -> T:
        """Write coils (code 0x0F).

        :param address: Start address to write to
        :param values: List of booleans to write, or a single boolean to write
        :param slave: (optional) Modbus slave ID
        :param kwargs: (optional) Experimental parameters.
        :raises ModbusException:
        """
        return self.execute(
            pdu_bit_write.WriteMultipleCoilsRequest(address, values, slave, **kwargs)
        )

    def write_registers(
        self, address: int, values: list[int] | int, slave: int = 0, **kwargs: Any
    ) -> T:
        """Write registers (code 0x10).

        :param address: Start address to write to
        :param values: List of values to write, or a single value to write
        :param slave: (optional) Modbus slave ID
        :param kwargs: (optional) Experimental parameters.
        :raises ModbusException:
        """
        return self.execute(
            pdu_req_write.WriteMultipleRegistersRequest(
                address, values, slave, **kwargs
            )
        )

    def report_slave_id(self, slave: int = 0, **kwargs: Any) -> T:
        """Report slave ID (code 0x11).

        :param slave: (optional) Modbus slave ID
        :param kwargs: (optional) Experimental parameters.
        :raises ModbusException:
        """
        return self.execute(pdu_other_msg.ReportSlaveIdRequest(slave, **kwargs))

    def read_file_record(self, records: list[tuple], **kwargs: Any) -> T:
        """Read file record (code 0x14).

        :param records: List of (Reference type, File number, Record Number, Record Length)
        :param kwargs: (optional) Experimental parameters.
        :raises ModbusException:
        """
        return self.execute(pdu_file_msg.ReadFileRecordRequest(records, **kwargs))

    def write_file_record(self, records: list[tuple], **kwargs: Any) -> T:
        """Write file record (code 0x15).

        :param records: List of (Reference type, File number, Record Number, Record Length)
        :param kwargs: (optional) Experimental parameters.
        :raises ModbusException:
        """
        return self.execute(pdu_file_msg.WriteFileRecordRequest(records, **kwargs))

    def mask_write_register(
        self,
        address: int = 0x0000,
        and_mask: int = 0xFFFF,
        or_mask: int = 0x0000,
        **kwargs: Any,
    ) -> T:
        """Mask write register (code 0x16).

        :param address: The mask pointer address (0x0000 to 0xffff)
        :param and_mask: The and bitmask to apply to the register address
        :param or_mask: The or bitmask to apply to the register address
        :param kwargs: (optional) Experimental parameters.
        :raises ModbusException:
        """
        return self.execute(
            pdu_req_write.MaskWriteRegisterRequest(address, and_mask, or_mask, **kwargs)
        )

    def readwrite_registers(
        self,
        read_address: int = 0,
        read_count: int = 0,
        write_address: int = 0,
        values: list[int] | int = 0,
        slave: int = 0,
        **kwargs,
    ) -> T:
        """Read/Write registers (code 0x17).

        :param read_address: The address to start reading from
        :param read_count: The number of registers to read from address
        :param write_address: The address to start writing to
        :param values: List of values to write, or a single value to write
        :param slave: (optional) Modbus slave ID
        :param kwargs:
        :raises ModbusException:
        """
        return self.execute(
            pdu_reg_read.ReadWriteMultipleRegistersRequest(
                read_address=read_address,
                read_count=read_count,
                write_address=write_address,
                write_registers=values,
                slave=slave,
                **kwargs,
            )
        )

    def read_fifo_queue(self, address: int = 0x0000, **kwargs: Any) -> T:
        """Read FIFO queue (code 0x18).

        :param address: The address to start reading from
        :param kwargs:
        :raises ModbusException:
        """
        return self.execute(pdu_file_msg.ReadFifoQueueRequest(address, **kwargs))

    # code 0x2B sub 0x0D: CANopen General Reference Request and Response, NOT IMPLEMENTED

    def read_device_information(
        self, read_code: int | None = None, object_id: int = 0x00, **kwargs: Any
    ) -> T:
        """Read FIFO queue (code 0x2B sub 0x0E).

        :param read_code: The device information read code
        :param object_id: The object to read from
        :param kwargs:
        :raises ModbusException:
        """
        return self.execute(
            pdu_mei.ReadDeviceInformationRequest(read_code, object_id, **kwargs)
        )

    # ------------------
    # Converter methods
    # ------------------

    class DATATYPE(Enum):
        """Datatype enum (name and number of bytes), used for convert_* calls."""

        INT16 = ("h", 1)
        UINT16 = ("H", 1)
        INT32 = ("i", 2)
        UINT32 = ("I", 2)
        INT64 = ("q", 4)
        UINT64 = ("Q", 4)
        FLOAT32 = ("f", 2)
        FLOAT64 = ("d", 4)
        STRING = ("s", 0)

    @classmethod
    def convert_from_registers(
        cls, registers: list[int], data_type: DATATYPE
    ) -> int | float | str:
        """Convert registers to int/float/str.

        :param registers: list of registers received from e.g. read_holding_registers()
        :param data_type: data type to convert to
        :returns: int, float or str depending on "data_type"
        :raises ModbusException: when size of registers is not 1, 2 or 4
        """
        byte_list = bytearray()
        for x in registers:
            byte_list.extend(int.to_bytes(x, 2, "big"))
        if data_type == cls.DATATYPE.STRING:
            if byte_list[-1:] == b"\00":
                byte_list = byte_list[:-1]
            return byte_list.decode("utf-8")
        if len(registers) != data_type.value[1]:
            raise ModbusException(
                f"Illegal size ({len(registers)}) of register array, cannot convert!"
            )
        return struct.unpack(f">{data_type.value[0]}", byte_list)[0]

    @classmethod
    def convert_to_registers(
        cls, value: int | float | str, data_type: DATATYPE
    ) -> list[int]:
        """Convert int/float/str to registers (16/32/64 bit).

        :param value: value to be converted
        :param data_type: data type to be encoded as registers
        :returns: List of registers, can be used directly in e.g. write_registers()
        :raises TypeError: when there is a mismatch between data_type and value
        """
        if data_type == cls.DATATYPE.STRING:
            if not isinstance(value, str):
                raise TypeError(f"Value should be string but is {type(value)}.")
            byte_list = value.encode()
            if len(byte_list) % 2:
                byte_list += b"\x00"
        else:
            byte_list = struct.pack(f">{data_type.value[0]}", value)
        regs = [
            int.from_bytes(byte_list[x : x + 2], "big")
            for x in range(0, len(byte_list), 2)
        ]
        return regs<|MERGE_RESOLUTION|>--- conflicted
+++ resolved
@@ -160,13 +160,10 @@
         """
         return self.execute(pdu_other_msg.ReadExceptionStatusRequest(slave, **kwargs))
 
-<<<<<<< HEAD
-    def diag_query_data(self, msg: bytearray, slave: int = 0, **kwargs: Any) -> T:
-=======
+      
     def diag_query_data(
         self, msg: bytes, slave: int = 0, **kwargs: Any
-    ) -> ModbusResponse | Awaitable[ModbusResponse]:
->>>>>>> 0e53a050
+    ) -> T:
         """Diagnose query data (code 0x08 sub 0x00).
 
         :param msg: Message to be returned
