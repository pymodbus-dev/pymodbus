import socket
import serial
import time

from pymodbus.constants import Defaults
from pymodbus.factory import ClientDecoder
from pymodbus.exceptions import NotImplementedException, ParameterException
from pymodbus.exceptions import ConnectionException
from pymodbus.transaction import FifoTransactionManager
from pymodbus.transaction import DictTransactionManager
from pymodbus.transaction import ModbusSocketFramer, ModbusBinaryFramer
from pymodbus.transaction import ModbusAsciiFramer, ModbusRtuFramer
from pymodbus.client.common import ModbusClientMixin

#---------------------------------------------------------------------------#
# Logging
#---------------------------------------------------------------------------#
import logging
_logger = logging.getLogger(__name__)


#---------------------------------------------------------------------------#
# The Synchronous Clients
#---------------------------------------------------------------------------#
class BaseModbusClient(ModbusClientMixin):
    '''
    Inteface for a modbus synchronous client. Defined here are all the
    methods for performing the related request methods.  Derived classes
    simply need to implement the transport methods and set the correct
    framer.
    '''

    def __init__(self, framer, **kwargs):
        ''' Initialize a client instance

        :param framer: The modbus framer implementation to use
        '''
        self.framer = framer
        if isinstance(self.framer, ModbusSocketFramer):
            self.transaction = DictTransactionManager(self, **kwargs)
        else: self.transaction = FifoTransactionManager(self, **kwargs)

    #-----------------------------------------------------------------------#
    # Client interface
    #-----------------------------------------------------------------------#
    def connect(self):
        ''' Connect to the modbus remote host

        :returns: True if connection succeeded, False otherwise
        '''
        raise NotImplementedException("Method not implemented by derived class")

    def close(self):
        ''' Closes the underlying socket connection
        '''
        pass

    def _send(self, request):
        ''' Sends data on the underlying socket

        :param request: The encoded request to send
        :return: The number of bytes written
        '''
        raise NotImplementedException("Method not implemented by derived class")

    def _recv(self, size):
        ''' Reads data from the underlying descriptor

        :param size: The number of bytes to read
        :return: The bytes read
        '''
        raise NotImplementedException("Method not implemented by derived class")

    #-----------------------------------------------------------------------#
    # Modbus client methods
    #-----------------------------------------------------------------------#
    def execute(self, request=None):
        '''
        :param request: The request to process
        :returns: The result of the request execution
        '''
        if not self.connect():
            raise ConnectionException("Failed to connect[%s]" % (self.__str__()))
        return self.transaction.execute(request)

    #-----------------------------------------------------------------------#
    # The magic methods
    #-----------------------------------------------------------------------#
    def __enter__(self):
        ''' Implement the client with enter block

        :returns: The current instance of the client
        '''
        if not self.connect():
            raise ConnectionException("Failed to connect[%s]" % (self.__str__()))
        return self

    def __exit__(self, klass, value, traceback):
        ''' Implement the client with exit block '''
        self.close()

    def __str__(self):
        ''' Builds a string representation of the connection

        :returns: The string representation
        '''
        return "Null Transport"


#---------------------------------------------------------------------------#
# Modbus TCP Client Transport Implementation
#---------------------------------------------------------------------------#
class ModbusTcpClient(BaseModbusClient):
    ''' Implementation of a modbus tcp client
    '''

    def __init__(self, host='127.0.0.1', port=Defaults.Port,
        framer=ModbusSocketFramer, **kwargs):
        ''' Initialize a client instance

        :param host: The host to connect to (default 127.0.0.1)
        :param port: The modbus port to connect to (default 502)
        :param source_address: The source address tuple to bind to (default ('', 0))
        :param timeout: The timeout to use for this socket (default Defaults.Timeout)
        :param framer: The modbus framer to use (default ModbusSocketFramer)

        .. note:: The host argument will accept ipv4 and ipv6 hosts
        '''
        self.host = host
        self.port = port
        self.source_address = kwargs.get('source_address', ('', 0))
        self.socket = None
        self.timeout  = kwargs.get('timeout',  Defaults.Timeout)
        BaseModbusClient.__init__(self, framer(ClientDecoder()), **kwargs)

    def connect(self):
        ''' Connect to the modbus tcp server

        :returns: True if connection succeeded, False otherwise
        '''
        if self.socket: return True
        try:
            address = (self.host, self.port)
            self.socket = socket.create_connection((self.host, self.port),
<<<<<<< HEAD
                timeout=self.timeout, source_address=self.source_address)
        except socket.error, msg:
=======
                timeout=Defaults.Timeout, source_address=self.source_address)
        except socket.error as msg:
>>>>>>> 0c90ba71
            _logger.error('Connection to (%s, %s) failed: %s' % \
                (self.host, self.port, msg))
            self.close()
        return self.socket != None

    def close(self):
        ''' Closes the underlying socket connection
        '''
        if self.socket:
            self.socket.close()
        self.socket = None

    def _send(self, request):
        ''' Sends data on the underlying socket

        :param request: The encoded request to send
        :return: The number of bytes written
        '''
        if not self.socket:
            raise ConnectionException(self.__str__())
        if request:
            return self.socket.send(request)
        return 0

    def _recv(self, size):
        ''' Reads data from the underlying descriptor

        :param size: The number of bytes to read
        :return: The bytes read
        '''
        if not self.socket:
            raise ConnectionException(self.__str__())
        return self.socket.recv(size)

    def __str__(self):
        ''' Builds a string representation of the connection

        :returns: The string representation
        '''
        return "%s:%s" % (self.host, self.port)


#---------------------------------------------------------------------------#
# Modbus UDP Client Transport Implementation
#---------------------------------------------------------------------------#
class ModbusUdpClient(BaseModbusClient):
    ''' Implementation of a modbus udp client
    '''

    def __init__(self, host='127.0.0.1', port=Defaults.Port,
        framer=ModbusSocketFramer, **kwargs):
        ''' Initialize a client instance

        :param host: The host to connect to (default 127.0.0.1)
        :param port: The modbus port to connect to (default 502)
        :param framer: The modbus framer to use (default ModbusSocketFramer)
        :param timeout: The timeout to use for this socket (default None)
        '''
        self.host    = host
        self.port    = port
        self.socket  = None
        self.timeout = kwargs.get('timeout', None)
        BaseModbusClient.__init__(self, framer(ClientDecoder()), **kwargs)

    @classmethod
    def _get_address_family(cls, address):
        ''' A helper method to get the correct address family
        for a given address.

        :param address: The address to get the af for
        :returns: AF_INET for ipv4 and AF_INET6 for ipv6
        '''
        try:
            _ = socket.inet_pton(socket.AF_INET6, address)
        except socket.error: # not a valid ipv6 address
            return socket.AF_INET
        return socket.AF_INET6

    def connect(self):
        ''' Connect to the modbus tcp server

        :returns: True if connection succeeded, False otherwise
        '''
        if self.socket: return True
        try:
            family = ModbusUdpClient._get_address_family(self.host)
            self.socket = socket.socket(family, socket.SOCK_DGRAM)
            self.socket.settimeout(self.timeout)
        except socket.error as ex:
            _logger.error('Unable to create udp socket %s' % ex)
            self.close()
        return self.socket != None

    def close(self):
        ''' Closes the underlying socket connection
        '''
        self.socket = None

    def _send(self, request):
        ''' Sends data on the underlying socket

        :param request: The encoded request to send
        :return: The number of bytes written
        '''
        if not self.socket:
            raise ConnectionException(self.__str__())
        if request:
            return self.socket.sendto(request, (self.host, self.port))
        return 0

    def _recv(self, size):
        ''' Reads data from the underlying descriptor

        :param size: The number of bytes to read
        :return: The bytes read
        '''
        if not self.socket:
            raise ConnectionException(self.__str__())
        return self.socket.recvfrom(size)[0]

    def __str__(self):
        ''' Builds a string representation of the connection

        :returns: The string representation
        '''
        return "%s:%s" % (self.host, self.port)


#---------------------------------------------------------------------------#
# Modbus Serial Client Transport Implementation
#---------------------------------------------------------------------------#
class ModbusSerialClient(BaseModbusClient):
    ''' Implementation of a modbus serial client
    '''

    def __init__(self, method='ascii', **kwargs):
        ''' Initialize a serial client instance

        The methods to connect are::

          - ascii
          - rtu
          - binary

        :param method: The method to use for connection
        :param port: The serial port to attach to
        :param stopbits: The number of stop bits to use
        :param bytesize: The bytesize of the serial messages
        :param parity: Which kind of parity to use
        :param baudrate: The baud rate to use for the serial device
        :param timeout: The timeout between serial requests (default 3s)
        '''
        self.method   = method
        self.socket   = None
        BaseModbusClient.__init__(self, self.__implementation(method), **kwargs)

        self.port     = kwargs.get('port', 0)
        self.stopbits = kwargs.get('stopbits', Defaults.Stopbits)
        self.bytesize = kwargs.get('bytesize', Defaults.Bytesize)
        self.parity   = kwargs.get('parity',   Defaults.Parity)
        self.baudrate = kwargs.get('baudrate', Defaults.Baudrate)
        self.timeout  = kwargs.get('timeout',  Defaults.Timeout)
        if self.method == "rtu":
            self._last_frame_end = 0.0
            self._silent_interval = 3.5 * (1 + 8 + 2) / self.baudrate

    @staticmethod
    def __implementation(method):
        ''' Returns the requested framer

        :method: The serial framer to instantiate
        :returns: The requested serial framer
        '''
        method = method.lower()
        if   method == 'ascii':  return ModbusAsciiFramer(ClientDecoder())
        elif method == 'rtu':    return ModbusRtuFramer(ClientDecoder())
        elif method == 'binary': return ModbusBinaryFramer(ClientDecoder())
        elif method == 'socket': return ModbusSocketFramer(ClientDecoder())
        raise ParameterException("Invalid framer method requested")

    def connect(self):
        ''' Connect to the modbus serial server

        :returns: True if connection succeeded, False otherwise
        '''
        if self.socket: return True
        try:
            self.socket = serial.Serial(port=self.port, timeout=self.timeout,
                bytesize=self.bytesize, stopbits=self.stopbits,
                baudrate=self.baudrate, parity=self.parity)
        except serial.SerialException as msg:
            _logger.error(msg)
            self.close()
        if self.method == "rtu":
            self._last_frame_end = time.time()
        return self.socket != None

    def close(self):
        ''' Closes the underlying socket connection
        '''
        if self.socket:
            self.socket.close()
        self.socket = None

    def _send(self, request):
        ''' Sends data on the underlying socket

        If receive buffer still holds some data then flush it.

        Sleep if last send finished less than 3.5 character
        times ago.

        :param request: The encoded request to send
        :return: The number of bytes written
        '''
        if not self.socket:
            raise ConnectionException(self.__str__())
        if request:
            ts = time.time()
            if self.method == "rtu":
                if ts < self._last_frame_end + self._silent_interval:
                    _logger.debug("will sleep to wait for 3.5 char")
                    time.sleep(self._last_frame_end + self._silent_interval - ts)

            try:
                in_waiting = "in_waiting" if hasattr(self.socket, "in_waiting") else "inWaiting"
                if in_waiting == "in_waiting":
                    waitingbytes = getattr(self.socket, in_waiting)
                else:
                    waitingbytes = getattr(self.socket, in_waiting)()
                if waitingbytes:
                    result = self.socket.read(waitingbytes)
                    if _logger.isEnabledFor(logging.WARNING):
                        _logger.warning("cleanup recv buffer before send: " + " ".join([hex(ord(x)) for x in result]))
            except NotImplementedError:
                pass

            size = self.socket.write(request)
            if self.method == "rtu":
                self._last_frame_end = time.time()
            return size
        return 0

    def _recv(self, size):
        ''' Reads data from the underlying descriptor

        :param size: The number of bytes to read
        :return: The bytes read
        '''
        if not self.socket:
            raise ConnectionException(self.__str__())
        result = self.socket.read(size)
        if self.method == "rtu":
            self._last_frame_end = time.time()
        return result

    def __str__(self):
        ''' Builds a string representation of the connection

        :returns: The string representation
        '''
        return "%s baud[%s]" % (self.method, self.baudrate)

#---------------------------------------------------------------------------#
# Exported symbols
#---------------------------------------------------------------------------#
__all__ = [
    "ModbusTcpClient", "ModbusUdpClient", "ModbusSerialClient"
]<|MERGE_RESOLUTION|>--- conflicted
+++ resolved
@@ -142,13 +142,8 @@
         try:
             address = (self.host, self.port)
             self.socket = socket.create_connection((self.host, self.port),
-<<<<<<< HEAD
                 timeout=self.timeout, source_address=self.source_address)
         except socket.error, msg:
-=======
-                timeout=Defaults.Timeout, source_address=self.source_address)
-        except socket.error as msg:
->>>>>>> 0c90ba71
             _logger.error('Connection to (%s, %s) failed: %s' % \
                 (self.host, self.port, msg))
             self.close()
