import socket
import select
import serial
import time
import sys
from functools import partial
from pymodbus.constants import Defaults
from pymodbus.utilities import hexlify_packets, ModbusTransactionState
from pymodbus.factory import ClientDecoder
from pymodbus.exceptions import NotImplementedException, ParameterException
from pymodbus.exceptions import ConnectionException
from pymodbus.transaction import FifoTransactionManager
from pymodbus.transaction import DictTransactionManager
from pymodbus.transaction import ModbusSocketFramer, ModbusBinaryFramer
from pymodbus.transaction import ModbusAsciiFramer, ModbusRtuFramer
from pymodbus.client.common import ModbusClientMixin

# --------------------------------------------------------------------------- #
# Logging
# --------------------------------------------------------------------------- #
import logging
_logger = logging.getLogger(__name__)

# --------------------------------------------------------------------------- #
# The Synchronous Clients
# --------------------------------------------------------------------------- #


class BaseModbusClient(ModbusClientMixin):
    """
    Inteface for a modbus synchronous client. Defined here are all the
    methods for performing the related request methods.  Derived classes
    simply need to implement the transport methods and set the correct
    framer.
    """
    def __init__(self, framer, **kwargs):
        """ Initialize a client instance

        :param framer: The modbus framer implementation to use
        """
        self.framer = framer
        if isinstance(self.framer, ModbusSocketFramer):
            self.transaction = DictTransactionManager(self, **kwargs)
        else:
            self.transaction = FifoTransactionManager(self, **kwargs)
        self._debug = False
        self._debugfd = None

    # ----------------------------------------------------------------------- #
    # Client interface
    # ----------------------------------------------------------------------- #
    def connect(self):
        """ Connect to the modbus remote host

        :returns: True if connection succeeded, False otherwise
        """
        raise NotImplementedException("Method not implemented by derived class")

    def close(self):
        """ Closes the underlying socket connection
        """
        pass

    def is_socket_open(self):
        """
        Check whether the underlying socket/serial is open or not.

        :returns: True if socket/serial is open, False otherwise
        """
        raise NotImplementedException(
            "is_socket_open() not implemented by {}".format(self.__str__())
        )

    def send(self, request):
        _logger.debug("New Transaction state 'SENDING'")
        self.state = ModbusTransactionState.SENDING
        return self._send(request)

    def _send(self, request):
        """ Sends data on the underlying socket

        :param request: The encoded request to send
        :return: The number of bytes written
        """
        raise NotImplementedException("Method not implemented by derived class")

    def recv(self, size):
        return self._recv(size)

    def _recv(self, size):
        """ Reads data from the underlying descriptor

        :param size: The number of bytes to read
        :return: The bytes read
        """
        raise NotImplementedException("Method not implemented by derived class")

    # ----------------------------------------------------------------------- #
    # Modbus client methods
    # ----------------------------------------------------------------------- #
    def execute(self, request=None):
        """
        :param request: The request to process
        :returns: The result of the request execution
        """
        if not self.connect():
            raise ConnectionException("Failed to connect[%s]" % (self.__str__()))
        return self.transaction.execute(request)

    # ----------------------------------------------------------------------- #
    # The magic methods
    # ----------------------------------------------------------------------- #
    def __enter__(self):
        """ Implement the client with enter block

        :returns: The current instance of the client
        """
        if not self.connect():
            raise ConnectionException("Failed to connect[%s]" % (self.__str__()))
        return self

    def __exit__(self, klass, value, traceback):
        """ Implement the client with exit block """
        self.close()

    def idle_time(self):
        """
        Bus Idle Time to initiate next transaction
        :return: time stamp
        """
        if self.last_frame_end is None or self.silent_interval is None:
            return 0
        return self.last_frame_end + self.silent_interval

    def debug_enabled(self):
        """
        Returns a boolean indicating if debug is enabled.
        """
        return self._debug

    def set_debug(self, debug):
        """
        Sets the current debug flag.
        """
        self._debug = debug

    def trace(self, writeable):
        if writeable:
            self.set_debug(True)
        self._debugfd = writeable

    def _dump(self, data, direction):
        fd = self._debugfd if self._debugfd else sys.stdout
        try:
            fd.write(hexlify_packets(data))
        except Exception as e:
            self._logger.debug(hexlify_packets(data))
            self._logger.exception(e)

    def __str__(self):
        """ Builds a string representation of the connection

        :returns: The string representation
        """
        return "Null Transport"


# --------------------------------------------------------------------------- #
# Modbus TCP Client Transport Implementation
# --------------------------------------------------------------------------- #
class ModbusTcpClient(BaseModbusClient):
    """ Implementation of a modbus tcp client
    """

    def __init__(self, host='127.0.0.1', port=Defaults.Port,
        framer=ModbusSocketFramer, **kwargs):
        """ Initialize a client instance

        :param host: The host to connect to (default 127.0.0.1)
        :param port: The modbus port to connect to (default 502)
        :param source_address: The source address tuple to bind to (default ('', 0))
        :param timeout: The timeout to use for this socket (default Defaults.Timeout)
        :param framer: The modbus framer to use (default ModbusSocketFramer)

        .. note:: The host argument will accept ipv4 and ipv6 hosts
        """
        self.host = host
        self.port = port
        self.source_address = kwargs.get('source_address', ('', 0))
        self.socket = None
        self.timeout = kwargs.get('timeout',  Defaults.Timeout)
        BaseModbusClient.__init__(self, framer(ClientDecoder(), self), **kwargs)

    def connect(self):
        """ Connect to the modbus tcp server

        :returns: True if connection succeeded, False otherwise
        """
        if self.socket: return True
        try:
            self.socket = socket.create_connection(
                (self.host, self.port),
                timeout=self.timeout,
                source_address=self.source_address)
        except socket.error as msg:
            _logger.error('Connection to (%s, %s) '
                          'failed: %s' % (self.host, self.port, msg))
            self.close()
        return self.socket is not None

    def close(self):
        """ Closes the underlying socket connection
        """
        if self.socket:
            self.socket.close()
        self.socket = None

    def _send(self, request):
        """ Sends data on the underlying socket

        :param request: The encoded request to send
        :return: The number of bytes written
        """
        if not self.socket:
            raise ConnectionException(self.__str__())
        if request:
            return self.socket.send(request)
        return 0

    def _recv(self, size):
        """ Reads data from the underlying descriptor

        :param size: The number of bytes to read
        :return: The bytes read
        """
        if not self.socket:
            raise ConnectionException(self.__str__())

        # socket.recv(size) waits until it gets some data from the host but
        # not necessarily the entire response that can be fragmented in
        # many packets.
        # To avoid the splitted responses to be recognized as invalid
        # messages and to be discarded, loops socket.recv until full data
        # is received or timeout is expired.
        # If timeout expires returns the read data, also if its length is
        # less than the expected size.
        self.socket.setblocking(0)

        timeout = self.timeout

        # If size isn't specified read 1 byte at a time.
        if size is None:
            recv_size = 1
        else:
            recv_size = size

        data = b''
        begin = time.time()
        while recv_size > 0:
            ready = select.select([self.socket], [], [], timeout)
            if ready[0]:
                data += self.socket.recv(recv_size)

            # If size isn't specified continue to read until timeout expires.
            if size:
                recv_size = size - len(data)

            # Timeout is reduced also if some data has been received in order
            # to avoid infinite loops when there isn't an expected response size
            # and the slave sends noisy data continuosly.
            timeout -= time.time() - begin
            if timeout <= 0:
                break

        return data

    def is_socket_open(self):
        return True if self.socket is not None else False

    def __str__(self):
        """ Builds a string representation of the connection

        :returns: The string representation
        """
        return "ModbusTcpClient(%s:%s)" % (self.host, self.port)

    def __repr__(self):
        return (
            "<{} at {} socket={self.socket}, ipaddr={self.host}, "
            "port={self.port}, timeout={self.timeout}>"
        ).format(self.__class__.__name__, hex(id(self)), self=self)

# --------------------------------------------------------------------------- #
# Modbus UDP Client Transport Implementation
# --------------------------------------------------------------------------- #


class ModbusUdpClient(BaseModbusClient):
    """ Implementation of a modbus udp client
    """

    def __init__(self, host='127.0.0.1', port=Defaults.Port,
                 framer=ModbusSocketFramer, **kwargs):
        """ Initialize a client instance

        :param host: The host to connect to (default 127.0.0.1)
        :param port: The modbus port to connect to (default 502)
        :param framer: The modbus framer to use (default ModbusSocketFramer)
        :param timeout: The timeout to use for this socket (default None)
        """
        self.host = host
        self.port = port
        self.socket = None
        self.timeout = kwargs.get('timeout', None)
        BaseModbusClient.__init__(self, framer(ClientDecoder(), self), **kwargs)

    @classmethod
    def _get_address_family(cls, address):
        """ A helper method to get the correct address family
        for a given address.

        :param address: The address to get the af for
        :returns: AF_INET for ipv4 and AF_INET6 for ipv6
        """
        try:
            _ = socket.inet_pton(socket.AF_INET6, address)
        except socket.error: # not a valid ipv6 address
            return socket.AF_INET
        return socket.AF_INET6

    def connect(self):
        """ Connect to the modbus tcp server

        :returns: True if connection succeeded, False otherwise
        """
        if self.socket:
            return True
        try:
            family = ModbusUdpClient._get_address_family(self.host)
            self.socket = socket.socket(family, socket.SOCK_DGRAM)
            self.socket.settimeout(self.timeout)
        except socket.error as ex:
            _logger.error('Unable to create udp socket %s' % ex)
            self.close()
        return self.socket is not None

    def close(self):
        """ Closes the underlying socket connection
        """
        self.socket = None

    def _send(self, request):
        """ Sends data on the underlying socket

        :param request: The encoded request to send
        :return: The number of bytes written
        """
        if not self.socket:
            raise ConnectionException(self.__str__())
        if request:
            return self.socket.sendto(request, (self.host, self.port))
        return 0

    def _recv(self, size):
        """ Reads data from the underlying descriptor

        :param size: The number of bytes to read
        :return: The bytes read
        """
        if not self.socket:
            raise ConnectionException(self.__str__())
        return self.socket.recvfrom(size)[0]

    def is_socket_open(self):
        return True if self.socket is not None else False

    def __str__(self):
        """ Builds a string representation of the connection

        :returns: The string representation
        """
        return "ModbusUdpClient(%s:%s)" % (self.host, self.port)

    def __repr__(self):
        return (
            "<{} at {} socket={self.socket}, ipaddr={self.host}, "
            "port={self.port}, timeout={self.timeout}>"
        ).format(self.__class__.__name__, hex(id(self)), self=self)

# --------------------------------------------------------------------------- #
# Modbus Serial Client Transport Implementation
# --------------------------------------------------------------------------- #


class ModbusSerialClient(BaseModbusClient):
    """ Implementation of a modbus serial client
    """
    state = ModbusTransactionState.IDLE
    inter_char_timeout = 0
    silent_interval = 0

    def __init__(self, method='ascii', **kwargs):
        """ Initialize a serial client instance

        The methods to connect are::

          - ascii
          - rtu
          - binary

        :param method: The method to use for connection
        :param port: The serial port to attach to
        :param stopbits: The number of stop bits to use
        :param bytesize: The bytesize of the serial messages
        :param parity: Which kind of parity to use
        :param baudrate: The baud rate to use for the serial device
        :param timeout: The timeout between serial requests (default 3s)
        :param strict:  Use Inter char timeout for baudrates <= 19200 (adhere
        to modbus standards)
        """
        self.method = method
        self.socket = None
        BaseModbusClient.__init__(self, self.__implementation(method, self),
                                  **kwargs)

        self.port = kwargs.get('port', 0)
        self.stopbits = kwargs.get('stopbits', Defaults.Stopbits)
        self.bytesize = kwargs.get('bytesize', Defaults.Bytesize)
        self.parity = kwargs.get('parity',   Defaults.Parity)
        self.baudrate = kwargs.get('baudrate', Defaults.Baudrate)
        self.timeout = kwargs.get('timeout',  Defaults.Timeout)
        self._strict = kwargs.get("strict", True)
        self.last_frame_end = None
        if self.method == "rtu":
            if self.baudrate > 19200:
                self.silent_interval = 1.75 / 1000  # ms
            else:
                self._t0 = float((1 + 8 + 2)) / self.baudrate
                self.inter_char_timeout = 1.5 * self._t0
                self.silent_interval = 3.5 * self._t0
            self.silent_interval = round(self.silent_interval, 6)

    @staticmethod
    def __implementation(method, client):
        """ Returns the requested framer

        :method: The serial framer to instantiate
        :returns: The requested serial framer
        """
        method = method.lower()
        if method == 'ascii':
            return ModbusAsciiFramer(ClientDecoder(), client)
        elif method == 'rtu':
            return ModbusRtuFramer(ClientDecoder(), client)
        elif method == 'binary':
            return ModbusBinaryFramer(ClientDecoder(), client)
        elif method == 'socket':
            return ModbusSocketFramer(ClientDecoder(), client)
        raise ParameterException("Invalid framer method requested")

    def connect(self):
        """ Connect to the modbus serial server

        :returns: True if connection succeeded, False otherwise
        """
        if self.socket:
            return True
        try:
            self.socket = serial.Serial(port=self.port,
                                        timeout=self.timeout,
                                        bytesize=self.bytesize,
                                        stopbits=self.stopbits,
                                        baudrate=self.baudrate,
                                        parity=self.parity)
        except serial.SerialException as msg:
            _logger.error(msg)
            self.close()
        if self.method == "rtu":
<<<<<<< HEAD
            if self.socket:
=======
            if self._strict:
>>>>>>> b3281fe9
                self.socket.interCharTimeout = self.inter_char_timeout
            self.last_frame_end = None
        return self.socket is not None

    def close(self):
        """ Closes the underlying socket connection
        """
        if self.socket:
            self.socket.close()
        self.socket = None

    def _in_waiting(self):
        in_waiting = ("in_waiting" if hasattr(
            self.socket, "in_waiting") else "inWaiting")

        if in_waiting == "in_waiting":
            waitingbytes = getattr(self.socket, in_waiting)
        else:
            waitingbytes = getattr(self.socket, in_waiting)()
        return waitingbytes

    def _send(self, request):
        """ Sends data on the underlying socket

        If receive buffer still holds some data then flush it.

        Sleep if last send finished less than 3.5 character
        times ago.

        :param request: The encoded request to send
        :return: The number of bytes written
        """
        if not self.socket:
            raise ConnectionException(self.__str__())
        if request:
            try:
                waitingbytes = self._in_waiting()
                if waitingbytes:
                    result = self.socket.read(waitingbytes)
                    if _logger.isEnabledFor(logging.WARNING):
                        _logger.warning("Cleanup recv buffer before "
                                        "send: " + hexlify_packets(result))
            except NotImplementedError:
                pass

            size = self.socket.write(request)
            return size
        return 0

    def _wait_for_data(self):
        size = 0
        more_data = False
        if self.timeout is not None and self.timeout != 0:
            condition = partial(lambda start, timeout:
                                (time.time() - start) <= timeout,
                                timeout=self.timeout)
        else:
            condition = partial(lambda dummy1, dummy2: True, dummy2=None)
        start = time.time()
        while condition(start):
            avaialble = self._in_waiting()
            if (more_data and not avaialble) or (more_data and avaialble == size):
                break
            if avaialble and avaialble != size:
                more_data = True
                size = avaialble
            time.sleep(0.01)
        return size

    def _recv(self, size):
        """ Reads data from the underlying descriptor

        :param size: The number of bytes to read
        :return: The bytes read
        """
        if not self.socket:
            raise ConnectionException(self.__str__())
        if size is None:
            size = self._wait_for_data()
        result = self.socket.read(size)
        return result

    def is_socket_open(self):
        if self.socket:
            if hasattr(self.socket, "is_open"):
                return self.socket.is_open
            else:
                return self.socket.isOpen()
        return False

    def __str__(self):
        """ Builds a string representation of the connection

        :returns: The string representation
        """
        return "ModbusSerialClient(%s baud[%s])" % (self.method, self.baudrate)

    def __repr__(self):
        return (
            "<{} at {} socket={self.socket}, method={self.method}, "
            "timeout={self.timeout}>"
        ).format(self.__class__.__name__, hex(id(self)), self=self)

# --------------------------------------------------------------------------- #
# Exported symbols
# --------------------------------------------------------------------------- #


__all__ = [
    "ModbusTcpClient", "ModbusUdpClient", "ModbusSerialClient"
]<|MERGE_RESOLUTION|>--- conflicted
+++ resolved
@@ -476,11 +476,7 @@
             _logger.error(msg)
             self.close()
         if self.method == "rtu":
-<<<<<<< HEAD
-            if self.socket:
-=======
-            if self._strict:
->>>>>>> b3281fe9
+            if self._strict and self.socket:
                 self.socket.interCharTimeout = self.inter_char_timeout
             self.last_frame_end = None
         return self.socket is not None
