import socket
import serial

from pymodbus.constants import Defaults
from pymodbus.factory import ClientDecoder
from pymodbus.exceptions import NotImplementedException, ParameterException
from pymodbus.exceptions import ConnectionException
from pymodbus.transaction import FifoTransactionManager
from pymodbus.transaction import DictTransactionManager
from pymodbus.transaction import ModbusSocketFramer, ModbusBinaryFramer
from pymodbus.transaction import ModbusAsciiFramer, ModbusRtuFramer
from pymodbus.client.common import ModbusClientMixin

#---------------------------------------------------------------------------#
# Logging
#---------------------------------------------------------------------------#
import logging
_logger = logging.getLogger(__name__)


#---------------------------------------------------------------------------#
# The Synchronous Clients
#---------------------------------------------------------------------------#
class BaseModbusClient(ModbusClientMixin):
    '''
    Inteface for a modbus synchronous client. Defined here are all the
    methods for performing the related request methods.  Derived classes
    simply need to implement the transport methods and set the correct
    framer.
    '''

    def __init__(self, framer, **kwargs):
        ''' Initialize a client instance

        :param framer: The modbus framer implementation to use
        '''
        self.framer = framer
        if isinstance(self.framer, ModbusSocketFramer):
            self.transaction = DictTransactionManager(self, **kwargs)
        else: self.transaction = FifoTransactionManager(self, **kwargs)

    #-----------------------------------------------------------------------#
    # Client interface
    #-----------------------------------------------------------------------#
    def connect(self):
        ''' Connect to the modbus remote host

        :returns: True if connection succeeded, False otherwise
        '''
        raise NotImplementedException("Method not implemented by derived class")

    def close(self):
        ''' Closes the underlying socket connection
        '''
        pass

    def _send(self, request):
        ''' Sends data on the underlying socket

        :param request: The encoded request to send
        :return: The number of bytes written
        '''
        raise NotImplementedException("Method not implemented by derived class")

    def _recv(self, size):
        ''' Reads data from the underlying descriptor

        :param size: The number of bytes to read
        :return: The bytes read
        '''
        raise NotImplementedException("Method not implemented by derived class")

    #-----------------------------------------------------------------------#
    # Modbus client methods
    #-----------------------------------------------------------------------#
    def execute(self, request=None):
        '''
        :param request: The request to process
        :returns: The result of the request execution
        '''
        if not self.connect():
            raise ConnectionException("Failed to connect[%s]" % (self.__str__()))
        return self.transaction.execute(request)

    #-----------------------------------------------------------------------#
    # The magic methods
    #-----------------------------------------------------------------------#
    def __enter__(self):
        ''' Implement the client with enter block

        :returns: The current instance of the client
        '''
        if not self.connect():
            raise ConnectionException("Failed to connect[%s]" % (self.__str__()))
        return self

    def __exit__(self, klass, value, traceback):
        ''' Implement the client with exit block '''
        self.close()

    def __str__(self):
        ''' Builds a string representation of the connection

        :returns: The string representation
        '''
        return "Null Transport"


#---------------------------------------------------------------------------#
# Modbus TCP Client Transport Implementation
#---------------------------------------------------------------------------#
class ModbusTcpClient(BaseModbusClient):
    ''' Implementation of a modbus tcp client
    '''

    def __init__(self, host='127.0.0.1', port=Defaults.Port,
        framer=ModbusSocketFramer, **kwargs):
        ''' Initialize a client instance

        :param host: The host to connect to (default 127.0.0.1)
        :param port: The modbus port to connect to (default 502)
        :param source_address: The source address tuple to bind to (default ('', 0))
        :param framer: The modbus framer to use (default ModbusSocketFramer)

        .. note:: The host argument will accept ipv4 and ipv6 hosts
        '''
        self.host = host
        self.port = port
        self.source_address = kwargs.get('source_address', ('', 0))
        self.socket = None
        BaseModbusClient.__init__(self, framer(ClientDecoder()), **kwargs)

    def connect(self):
        ''' Connect to the modbus tcp server

        :returns: True if connection succeeded, False otherwise
        '''
        if self.socket: return True
        try:
<<<<<<< HEAD
            self.socket = socket.create_connection((self.host, self.port), Defaults.Timeout)
        except socket.error as msg:
=======
            address = (self.host, self.port)
            self.socket = socket.create_connection((self.host, self.port),
                timeout=Defaults.Timeout, source_address=self.source_address)
        except socket.error, msg:
>>>>>>> 8103978b
            _logger.error('Connection to (%s, %s) failed: %s' % \
                (self.host, self.port, msg))
            self.close()
        return self.socket != None

    def close(self):
        ''' Closes the underlying socket connection
        '''
        if self.socket:
            self.socket.close()
        self.socket = None

    def _send(self, request):
        ''' Sends data on the underlying socket

        :param request: The encoded request to send
        :return: The number of bytes written
        '''
        if not self.socket:
            raise ConnectionException(self.__str__())
        if request:
            return self.socket.send(request)
        return 0

    def _recv(self, size):
        ''' Reads data from the underlying descriptor

        :param size: The number of bytes to read
        :return: The bytes read
        '''
        if not self.socket:
            raise ConnectionException(self.__str__())
        return self.socket.recv(size)

    def __str__(self):
        ''' Builds a string representation of the connection

        :returns: The string representation
        '''
        return "%s:%s" % (self.host, self.port)


#---------------------------------------------------------------------------#
# Modbus UDP Client Transport Implementation
#---------------------------------------------------------------------------#
class ModbusUdpClient(BaseModbusClient):
    ''' Implementation of a modbus udp client
    '''

    def __init__(self, host='127.0.0.1', port=Defaults.Port,
        framer=ModbusSocketFramer, **kwargs):
        ''' Initialize a client instance

        :param host: The host to connect to (default 127.0.0.1)
        :param port: The modbus port to connect to (default 502)
        :param framer: The modbus framer to use (default ModbusSocketFramer)
        :param timeout: The timeout to use for this socket (default None)
        '''
        self.host    = host
        self.port    = port
        self.socket  = None
        self.timeout = kwargs.get('timeout', None)
        BaseModbusClient.__init__(self, framer(ClientDecoder()), **kwargs)

    @classmethod
    def _get_address_family(cls, address):
        ''' A helper method to get the correct address family
        for a given address.

        :param address: The address to get the af for
        :returns: AF_INET for ipv4 and AF_INET6 for ipv6
        '''
        try:
            _ = socket.inet_pton(socket.AF_INET6, address)
        except socket.error: # not a valid ipv6 address
            return socket.AF_INET
        return socket.AF_INET6

    def connect(self):
        ''' Connect to the modbus tcp server

        :returns: True if connection succeeded, False otherwise
        '''
        if self.socket: return True
        try:
            family = ModbusUdpClient._get_address_family(self.host)
            self.socket = socket.socket(family, socket.SOCK_DGRAM)
<<<<<<< HEAD
        except socket.error as ex:
=======
            self.socket.settimeout(self.timeout)
        except socket.error, ex:
>>>>>>> 8103978b
            _logger.error('Unable to create udp socket %s' % ex)
            self.close()
        return self.socket != None

    def close(self):
        ''' Closes the underlying socket connection
        '''
        self.socket = None

    def _send(self, request):
        ''' Sends data on the underlying socket

        :param request: The encoded request to send
        :return: The number of bytes written
        '''
        if not self.socket:
            raise ConnectionException(self.__str__())
        if request:
            return self.socket.sendto(request, (self.host, self.port))
        return 0

    def _recv(self, size):
        ''' Reads data from the underlying descriptor

        :param size: The number of bytes to read
        :return: The bytes read
        '''
        if not self.socket:
            raise ConnectionException(self.__str__())
        return self.socket.recvfrom(size)[0]

    def __str__(self):
        ''' Builds a string representation of the connection

        :returns: The string representation
        '''
        return "%s:%s" % (self.host, self.port)


#---------------------------------------------------------------------------#
# Modbus Serial Client Transport Implementation
#---------------------------------------------------------------------------#
class ModbusSerialClient(BaseModbusClient):
    ''' Implementation of a modbus serial client
    '''

    def __init__(self, method='ascii', **kwargs):
        ''' Initialize a serial client instance

        The methods to connect are::

          - ascii
          - rtu
          - binary

        :param method: The method to use for connection
        :param port: The serial port to attach to
        :param stopbits: The number of stop bits to use
        :param bytesize: The bytesize of the serial messages
        :param parity: Which kind of parity to use
        :param baudrate: The baud rate to use for the serial device
        :param timeout: The timeout between serial requests (default 3s)
        '''
        self.method   = method
        self.socket   = None
        BaseModbusClient.__init__(self, self.__implementation(method), **kwargs)

        self.port     = kwargs.get('port', 0)
        self.stopbits = kwargs.get('stopbits', Defaults.Stopbits)
        self.bytesize = kwargs.get('bytesize', Defaults.Bytesize)
        self.parity   = kwargs.get('parity',   Defaults.Parity)
        self.baudrate = kwargs.get('baudrate', Defaults.Baudrate)
        self.timeout  = kwargs.get('timeout',  Defaults.Timeout)

    @staticmethod
    def __implementation(method):
        ''' Returns the requested framer

        :method: The serial framer to instantiate
        :returns: The requested serial framer
        '''
        method = method.lower()
        if   method == 'ascii':  return ModbusAsciiFramer(ClientDecoder())
        elif method == 'rtu':    return ModbusRtuFramer(ClientDecoder())
        elif method == 'binary': return ModbusBinaryFramer(ClientDecoder())
        elif method == 'socket': return ModbusSocketFramer(ClientDecoder())
        raise ParameterException("Invalid framer method requested")

    def connect(self):
        ''' Connect to the modbus serial server

        :returns: True if connection succeeded, False otherwise
        '''
        if self.socket: return True
        try:
            self.socket = serial.Serial(port=self.port, timeout=self.timeout,
                bytesize=self.bytesize, stopbits=self.stopbits,
                baudrate=self.baudrate, parity=self.parity)
        except serial.SerialException as msg:
            _logger.error(msg)
            self.close()
        return self.socket != None

    def close(self):
        ''' Closes the underlying socket connection
        '''
        if self.socket:
            self.socket.close()
        self.socket = None

    def _send(self, request):
        ''' Sends data on the underlying socket

        :param request: The encoded request to send
        :return: The number of bytes written
        '''
        if not self.socket:
            raise ConnectionException(self.__str__())
        if request:
            return self.socket.write(request)
        return 0

    def _recv(self, size):
        ''' Reads data from the underlying descriptor

        :param size: The number of bytes to read
        :return: The bytes read
        '''
        if not self.socket:
            raise ConnectionException(self.__str__())
        return self.socket.read(size)

    def __str__(self):
        ''' Builds a string representation of the connection

        :returns: The string representation
        '''
        return "%s baud[%s]" % (self.method, self.baudrate)

#---------------------------------------------------------------------------#
# Exported symbols
#---------------------------------------------------------------------------#
__all__ = [
    "ModbusTcpClient", "ModbusUdpClient", "ModbusSerialClient"
]<|MERGE_RESOLUTION|>--- conflicted
+++ resolved
@@ -137,15 +137,8 @@
         '''
         if self.socket: return True
         try:
-<<<<<<< HEAD
             self.socket = socket.create_connection((self.host, self.port), Defaults.Timeout)
         except socket.error as msg:
-=======
-            address = (self.host, self.port)
-            self.socket = socket.create_connection((self.host, self.port),
-                timeout=Defaults.Timeout, source_address=self.source_address)
-        except socket.error, msg:
->>>>>>> 8103978b
             _logger.error('Connection to (%s, %s) failed: %s' % \
                 (self.host, self.port, msg))
             self.close()
@@ -233,12 +226,7 @@
         try:
             family = ModbusUdpClient._get_address_family(self.host)
             self.socket = socket.socket(family, socket.SOCK_DGRAM)
-<<<<<<< HEAD
         except socket.error as ex:
-=======
-            self.socket.settimeout(self.timeout)
-        except socket.error, ex:
->>>>>>> 8103978b
             _logger.error('Unable to create udp socket %s' % ex)
             self.close()
         return self.socket != None
