--- conflicted
+++ resolved
@@ -215,11 +215,7 @@
         :returns: An initialized PayloadDecoder
         '''
         if isinstance(registers, list): # repack into flat binary
-<<<<<<< HEAD
             payload = b''.join(pack(endian + 'H', x) for x in registers)
-=======
-            payload = ''.join(pack(endian + 'H', x) for x in registers)
->>>>>>> 8103978b
             return klass(payload, endian)
         raise ParameterException('Invalid collection of registers supplied')
 
