--- conflicted
+++ resolved
@@ -21,11 +21,9 @@
     CANCELLED_ERROR = asyncio.exceptions.CancelledError
 else:
     CANCELLED_ERROR = asyncio.CancelledError  # pylint: disable=invalid-name
-<<<<<<< HEAD
 
 _logger = logging.getLogger(__name__)
-=======
->>>>>>> 62cb941b
+
 
 CONTEXT_SETTING = {"allow_extra_args": True, "ignore_unknown_options": True}
 
@@ -33,7 +31,6 @@
 
 
 @click.group("ReactiveModbusServer")
-<<<<<<< HEAD
 @click.option("-h", "--host", default="localhost", help="Host address",
               show_default=True)
 @click.option("-p", "--web-port", default=8080, help="Web app port",
@@ -61,38 +58,6 @@
     else:
         pymodbus_logger.setLevel(logging.ERROR)
         logger.setLevel(logging.ERROR)
-=======
-@click.option("--host", default="localhost", help="Host address")
-@click.option("--web-port", default=8080, help="Web app port")
-@click.option(
-    "--broadcast-support",
-    is_flag=True,
-    default=False,
-    help="Support broadcast messages",
-)
-@click.option(
-    "--repl/--no-repl",
-    is_flag=True,
-    default=True,
-    help="Enable/Disable repl for server",
-)
-@click.option(
-    "--verbose", is_flag=True, help="Run with debug logs enabled for pymodbus"
-)
-@click.pass_context
-def server(ctx, host, web_port, broadcast_support, repl, verbose):
-    """Run server code."""
-    FORMAT = (  # pylint: disable=invalid-name
-        "%(asctime)-15s %(threadName)-15s"
-        " %(levelname)-8s %(module)-15s:%(lineno)-8s %(message)s"
-    )
-    pymodbus_logger = logging.getLogger("pymodbus")
-    logging.basicConfig(format=FORMAT)  # NOSONAR
-    if verbose:
-        pymodbus_logger.setLevel(logging.DEBUG)
-    else:
-        pymodbus_logger.setLevel(logging.ERROR)
->>>>>>> 62cb941b
 
     ctx.obj = {
         "repl": repl,
@@ -102,7 +67,6 @@
     }
 
 
-<<<<<<< HEAD
 @server.command("run", context_settings=CONTEXT_SETTING)
 @click.option("-s", "--modbus-server", default="tcp",
               type=click.Choice(["tcp", "serial", "tls", "udp"],
@@ -131,55 +95,6 @@
     """
     Run Reactive Modbus server exposing REST endpoint
     for response manipulation.
-=======
-@server.command("run")
-@click.option(
-    "--modbus-server",
-    default="tcp",
-    type=click.Choice(["tcp", "serial", "tls", "udp"], case_sensitive=False),
-    help="Modbus server",
-)
-@click.option(
-    "--modbus-framer",
-    default="socket",
-    type=click.Choice(
-        ["socket", "rtu", "tls", "ascii", "binary"], case_sensitive=False
-    ),
-    help="Modbus framer to use",
-)
-@click.option("--modbus-port", default="5020", help="Modbus port")
-@click.option(
-    "--modbus-unit-id", default=[1], type=int, multiple=True, help="Modbus unit id"
-)
-@click.option(
-    "--modbus-config",
-    type=click.Path(exists=True),
-    help="Path to additional modbus server config",
-)
-@click.option(
-    "-r",
-    "--randomize",
-    default=0,
-    help="Randomize every `r` reads."
-    " 0=never, 1=always, "
-    "2=every-second-read, "
-    "and so on. "
-    "Applicable IR and DI.",
-)
-@click.pass_context
-def run(
-    ctx,
-    modbus_server,
-    modbus_framer,
-    modbus_port,
-    modbus_unit_id,
-    modbus_config,
-    randomize,
-):
-    """Run Reactive Modbus server.
-
-    Exposing REST endpoint for response manipulation.
->>>>>>> 62cb941b
     """
     repl = ctx.obj.pop("repl")
     extra_args = ctx.args
