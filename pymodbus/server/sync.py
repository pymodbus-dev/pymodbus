'''
Implementation of a Threaded Modbus Server
------------------------------------------

'''
from binascii import b2a_hex
import serial
import socket
import traceback

from pymodbus.constants import Defaults
from pymodbus.factory import ServerDecoder
from pymodbus.datastore import ModbusServerContext
from pymodbus.device import ModbusControlBlock
from pymodbus.device import ModbusDeviceIdentification
from pymodbus.transaction import *
from pymodbus.exceptions import NotImplementedException, NoSuchSlaveException
from pymodbus.pdu import ModbusExceptions as merror
from pymodbus.compat import socketserver, byte2int

#---------------------------------------------------------------------------#
# Logging
#---------------------------------------------------------------------------#
import logging
_logger = logging.getLogger(__name__)


#---------------------------------------------------------------------------#
# Protocol Handlers
#---------------------------------------------------------------------------#

class ModbusBaseRequestHandler(socketserver.BaseRequestHandler):
    ''' Implements the modbus server protocol

    This uses the socketserver.BaseRequestHandler to implement
    the client handler.
    '''

    def setup(self):
        ''' Callback for when a client connects
        '''
        _logger.debug("Client Connected [%s:%s]" % self.client_address)
        self.running = True
        self.framer = self.server.framer(self.server.decoder)
        self.server.threads.append(self)

    def finish(self):
        ''' Callback for when a client disconnects
        '''
        _logger.debug("Client Disconnected [%s:%s]" % self.client_address)
        self.server.threads.remove(self)

    def execute(self, request):
        ''' The callback to call with the resulting message

        :param request: The decoded request message
        '''
        try:
            context = self.server.context[request.unit_id]
            response = request.execute(context)
        except NoSuchSlaveException as ex:
            _logger.debug("requested slave does not exist: %s" % request.unit_id )
            if self.server.ignore_missing_slaves:
                return # the client will simply timeout waiting for a response
            response = request.doException(merror.GatewayNoResponse)
        except Exception as ex:
            _logger.debug("Datastore unable to fulfill request: %s; %s", ex, traceback.format_exc() )
            response = request.doException(merror.SlaveFailure)
        response.transaction_id = request.transaction_id
        response.unit_id = request.unit_id
        self.send(response)

    #---------------------------------------------------------------------------#
    # Base class implementations
    #---------------------------------------------------------------------------#
    def handle(self):
        ''' Callback when we receive any data
        '''
        raise NotImplementedException("Method not implemented by derived class")

    def send(self, message):
        ''' Send a request (string) to the network

        :param message: The unencoded modbus response
        '''
        raise NotImplementedException("Method not implemented by derived class")


class ModbusSingleRequestHandler(ModbusBaseRequestHandler):
    ''' Implements the modbus server protocol

    This uses the socketserver.BaseRequestHandler to implement
    the client handler for a single client(serial clients)
    '''

    def handle(self):
        ''' Callback when we receive any data
        '''
        while self.running:
            try:
                data = self.request.recv(1024)
                if data:
                    if _logger.isEnabledFor(logging.DEBUG):
<<<<<<< HEAD
                        _logger.debug(" ".join([hex(byte2int(x)) for x in data]))
                    if not isinstance(self.framer, ModbusBinaryFramer):
                        unit_address = byte2int(data[0])
                    else:
                        unit_address = byte2int(data[1])
=======
                        _logger.debug("recv: " + " ".join([hex(byte2int(x)) for x in data]))
                    if isinstance(self.framer, ModbusAsciiFramer):
                        unit_address = int(data[1:3], 16)
                    elif isinstance(self.framer, ModbusBinaryFramer):
                        unit_address = byte2int(data[1])
                    else:
                        unit_address = byte2int(data[0])

>>>>>>> 019bdde3
                    if unit_address in self.server.context:
                        self.framer.processIncomingPacket(data, self.execute)
            except Exception as msg:
                # since we only have a single socket, we cannot exit
                # Clear frame buffer
                self.framer.resetFrame()
                _logger.error("Socket error occurred %s" % msg)

    def send(self, message):
        ''' Send a request (string) to the network

        :param message: The unencoded modbus response
        '''
        if message.should_respond:
            #self.server.control.Counter.BusMessage += 1
            pdu = self.framer.buildPacket(message)
            if _logger.isEnabledFor(logging.DEBUG):
                _logger.debug('send: %s' % b2a_hex(pdu))
            return self.request.send(pdu)


class CustomSingleRequestHandler(ModbusSingleRequestHandler):

    def __init__(self, request, client_address, server):
        self.request = request
        self.client_address = client_address
        self.server = server
        self.running = True
        self.setup()


class ModbusConnectedRequestHandler(ModbusBaseRequestHandler):
    ''' Implements the modbus server protocol

    This uses the socketserver.BaseRequestHandler to implement
    the client handler for a connected protocol (TCP).
    '''

    def handle(self):
        '''Callback when we receive any data, until self.running becomes not True.  Blocks indefinitely
        awaiting data.  If shutdown is required, then the global socket.settimeout(<seconds>) may be
        used, to allow timely checking of self.running.  However, since this also affects socket
        connects, if there are outgoing socket connections used in the same program, then these will
        be prevented, if the specfied timeout is too short.  Hence, this is unreliable.

        To respond to Modbus...Server.server_close() (which clears each handler's self.running),
        derive from this class to provide an alternative handler that awakens from time to time when
        no input is available and checks self.running.  Use Modbus...Server( handler=... ) keyword
        to supply the alternative request handler class.

        '''
        reset_frame = False
        while self.running:
            try:
                data = self.request.recv(1024)
                if not data: self.running = False
                if _logger.isEnabledFor(logging.DEBUG):
                    _logger.debug(' '.join([hex(byte2int(x)) for x in data]))
                # if not self.server.control.ListenOnly:
                self.framer.processIncomingPacket(data, self.execute)
            except socket.timeout as msg:
                if _logger.isEnabledFor(logging.DEBUG):
                    _logger.debug("Socket timeout occurred %s", msg)
                reset_frame = True
            except socket.error as msg:
                _logger.error("Socket error occurred %s" % msg)
                self.running = False
            except:
                _logger.error("Socket exception occurred %s" % traceback.format_exc() )
                self.running = False
                reset_frame = True
            finally:
                if reset_frame:
                    self.framer.resetFrame()
                    reset_frame = False

    def send(self, message):
        ''' Send a request (string) to the network

        :param message: The unencoded modbus response
        '''
        if message.should_respond:
            #self.server.control.Counter.BusMessage += 1
            pdu = self.framer.buildPacket(message)
            if _logger.isEnabledFor(logging.DEBUG):
                _logger.debug('send: %s' % b2a_hex(pdu))
            return self.request.send(pdu)


class ModbusDisconnectedRequestHandler(ModbusBaseRequestHandler):
    ''' Implements the modbus server protocol

    This uses the socketserver.BaseRequestHandler to implement
    the client handler for a disconnected protocol (UDP). The
    only difference is that we have to specify who to send the
    resulting packet data to.
    '''
    socket = None

    def handle(self):
        ''' Callback when we receive any data
        '''
        reset_frame = False
        while self.running:
            try:
                data, self.socket = self.request
                if not data:
                    self.running = False
                if _logger.isEnabledFor(logging.DEBUG):
                    _logger.debug(' '.join([hex(byte2int(x)) for x in data]))
                # if not self.server.control.ListenOnly:
                self.framer.processIncomingPacket(data, self.execute)
            except socket.timeout: pass
            except socket.error as msg:
                _logger.error("Socket error occurred %s" % msg)
                self.running = False
                reset_frame = True
            except Exception as msg:
                _logger.error(msg)
                self.running = False
                reset_frame = True
            finally:
                if reset_frame:
                    self.framer.resetFrame()
                    reset_frame = False

    def send(self, message):
        ''' Send a request (string) to the network

        :param message: The unencoded modbus response
        '''
        if message.should_respond:
            #self.server.control.Counter.BusMessage += 1
            pdu = self.framer.buildPacket(message)
            if _logger.isEnabledFor(logging.DEBUG):
                _logger.debug('send: %s' % b2a_hex(pdu))
            return self.socket.sendto(pdu, self.client_address)


#---------------------------------------------------------------------------#
# Server Implementations
#---------------------------------------------------------------------------#
class ModbusTcpServer(socketserver.ThreadingTCPServer):
    '''
    A modbus threaded tcp socket server

    We inherit and overload the socket server so that we
    can control the client threads as well as have a single
    server context instance.
    '''

    def __init__(self, context, framer=None, identity=None, address=None, handler=None, **kwargs):
        ''' Overloaded initializer for the socket server

        If the identify structure is not passed in, the ModbusControlBlock
        uses its own empty structure.

        :param context: The ModbusServerContext datastore
        :param framer: The framer strategy to use
        :param identity: An optional identify structure
        :param address: An optional (interface, port) to bind to.
        :param handler: A handler for each client session; default is ModbusConnectedRequestHandler
        :param ignore_missing_slaves: True to not send errors on a request to a missing slave
        '''
        self.threads = []
        self.decoder = ServerDecoder()
        self.framer  = framer  or ModbusSocketFramer
        self.context = context or ModbusServerContext()
        self.control = ModbusControlBlock()
        self.address = address or ("", Defaults.Port)
        self.handler = handler or ModbusConnectedRequestHandler
        self.ignore_missing_slaves = kwargs.get('ignore_missing_slaves', Defaults.IgnoreMissingSlaves)

        if isinstance(identity, ModbusDeviceIdentification):
            self.control.Identity.update(identity)

        socketserver.ThreadingTCPServer.__init__(self,
            self.address, self.handler)

    def process_request(self, request, client):
        ''' Callback for connecting a new client thread

        :param request: The request to handle
        :param client: The address of the client
        '''
        _logger.debug("Started thread to serve client at " + str(client))
        socketserver.ThreadingTCPServer.process_request(self, request, client)

    def shutdown(self):
        ''' Stops the serve_forever loop.

        Overridden to signal handlers to stop.
        '''
        for thread in self.threads:
            thread.running = False
        socketserver.ThreadingTCPServer.shutdown(self)

    def server_close(self):
        ''' Callback for stopping the running server
        '''
        _logger.debug("Modbus server stopped")
        self.socket.close()
        for thread in self.threads:
            thread.running = False


class ModbusUdpServer(socketserver.ThreadingUDPServer):
    '''
    A modbus threaded udp socket server

    We inherit and overload the socket server so that we
    can control the client threads as well as have a single
    server context instance.
    '''

    def __init__(self, context, framer=None, identity=None, address=None, handler=None, **kwargs):
        ''' Overloaded initializer for the socket server

        If the identify structure is not passed in, the ModbusControlBlock
        uses its own empty structure.

        :param context: The ModbusServerContext datastore
        :param framer: The framer strategy to use
        :param identity: An optional identify structure
        :param address: An optional (interface, port) to bind to.
        :param handler: A handler for each client session; default is ModbusDisonnectedRequestHandler
        :param ignore_missing_slaves: True to not send errors on a request to a missing slave
        '''
        self.threads = []
        self.decoder = ServerDecoder()
        self.framer  = framer  or ModbusSocketFramer
        self.context = context or ModbusServerContext()
        self.control = ModbusControlBlock()
        self.address = address or ("", Defaults.Port)
        self.handler = handler or ModbusDisconnectedRequestHandler
        self.ignore_missing_slaves = kwargs.get('ignore_missing_slaves', Defaults.IgnoreMissingSlaves)

        if isinstance(identity, ModbusDeviceIdentification):
            self.control.Identity.update(identity)

        socketserver.ThreadingUDPServer.__init__(self,
            self.address, self.handler)

    def process_request(self, request, client):
        ''' Callback for connecting a new client thread

        :param request: The request to handle
        :param client: The address of the client
        '''
        packet, socket = request # TODO I might have to rewrite
        _logger.debug("Started thread to serve client at " + str(client))
        socketserver.ThreadingUDPServer.process_request(self, request, client)

    def server_close(self):
        ''' Callback for stopping the running server
        '''
        _logger.debug("Modbus server stopped")
        self.socket.close()
        for thread in self.threads:
            thread.running = False


class ModbusSerialServer(object):
    '''
    A modbus threaded serial socket server

    We inherit and overload the socket server so that we
    can control the client threads as well as have a single
    server context instance.
    '''

    handler = None

    def __init__(self, context, framer=None, identity=None, **kwargs):
        ''' Overloaded initializer for the socket server

        If the identify structure is not passed in, the ModbusControlBlock
        uses its own empty structure.

        :param context: The ModbusServerContext datastore
        :param framer: The framer strategy to use
        :param identity: An optional identify structure
        :param port: The serial port to attach to
        :param stopbits: The number of stop bits to use
        :param bytesize: The bytesize of the serial messages
        :param parity: Which kind of parity to use
        :param baudrate: The baud rate to use for the serial device
        :param timeout: The timeout to use for the serial device
        :param ignore_missing_slaves: True to not send errors on a request to a missing slave
        '''
        self.threads = []
        self.decoder = ServerDecoder()
        self.framer  = framer  or ModbusAsciiFramer
        self.context = context or ModbusServerContext()
        self.control = ModbusControlBlock()

        if isinstance(identity, ModbusDeviceIdentification):
            self.control.Identity.update(identity)

        self.device   = kwargs.get('port', 0)
        self.stopbits = kwargs.get('stopbits', Defaults.Stopbits)
        self.bytesize = kwargs.get('bytesize', Defaults.Bytesize)
        self.parity   = kwargs.get('parity',   Defaults.Parity)
        self.baudrate = kwargs.get('baudrate', Defaults.Baudrate)
        self.timeout  = kwargs.get('timeout',  Defaults.Timeout)
        self.ignore_missing_slaves = kwargs.get('ignore_missing_slaves', Defaults.IgnoreMissingSlaves)
        self.socket   = None
        if self._connect():
            self.is_running = True
            self._build_handler()

    def _connect(self):
        ''' Connect to the serial server

        :returns: True if connection succeeded, False otherwise
        '''
        if self.socket: return True
        try:
            self.socket = serial.Serial(port=self.device, timeout=self.timeout,
                bytesize=self.bytesize, stopbits=self.stopbits,
                baudrate=self.baudrate, parity=self.parity)
        except serial.SerialException as msg:
            _logger.error(msg)
        return self.socket != None

    def _build_handler(self):
        ''' A helper method to create and monkeypatch
            a serial handler.

        :returns: A patched handler
        '''

        request = self.socket
        request.send = request.write
        request.recv = request.read
        self.handler = CustomSingleRequestHandler(request,
                                                  (self.device, self.device),
                                                  self)

    def serve_forever(self):
        ''' Callback for connecting a new client thread

        :param request: The request to handle
        :param client: The address of the client
        '''
        if self._connect():
            _logger.debug("Started thread to serve client")
            if not self.handler:
                self._build_handler()
            while self.is_running:
                self.handler.handle()
        else:
            _logger.error("Error opening serial port , Unable to start server!!")

    def server_close(self):
        ''' Callback for stopping the running server
        '''
        _logger.debug("Modbus server stopped")
        self.is_running = False
        self.handler.finish()
        self.handler.running = False
        self.handler = None
        self.socket.close()


#---------------------------------------------------------------------------#
# Creation Factories
#---------------------------------------------------------------------------#
def StartTcpServer(context=None, identity=None, address=None, **kwargs):
    ''' A factory to start and run a tcp modbus server

    :param context: The ModbusServerContext datastore
    :param identity: An optional identify structure
    :param address: An optional (interface, port) to bind to.
    :param ignore_missing_slaves: True to not send errors on a request to a missing slave
    '''
    framer = ModbusSocketFramer
    server = ModbusTcpServer(context, framer, identity, address, **kwargs)
    server.serve_forever()


def StartUdpServer(context=None, identity=None, address=None, **kwargs):
    ''' A factory to start and run a udp modbus server

    :param context: The ModbusServerContext datastore
    :param identity: An optional identify structure
    :param address: An optional (interface, port) to bind to.
    :param framer: The framer to operate with (default ModbusSocketFramer)
    :param ignore_missing_slaves: True to not send errors on a request to a missing slave
    '''
    framer = kwargs.pop('framer', ModbusSocketFramer)
    server = ModbusUdpServer(context, framer, identity, address, **kwargs)
    server.serve_forever()


def StartSerialServer(context=None, identity=None, **kwargs):
    ''' A factory to start and run a serial modbus server

    :param context: The ModbusServerContext datastore
    :param identity: An optional identify structure
    :param framer: The framer to operate with (default ModbusAsciiFramer)
    :param port: The serial port to attach to
    :param stopbits: The number of stop bits to use
    :param bytesize: The bytesize of the serial messages
    :param parity: Which kind of parity to use
    :param baudrate: The baud rate to use for the serial device
    :param timeout: The timeout to use for the serial device
    :param ignore_missing_slaves: True to not send errors on a request to a missing slave
    '''
    framer = kwargs.pop('framer', ModbusAsciiFramer)
    server = ModbusSerialServer(context, framer, identity, **kwargs)
    server.serve_forever()

#---------------------------------------------------------------------------#
# Exported symbols
#---------------------------------------------------------------------------#
__all__ = [
    "StartTcpServer", "StartUdpServer", "StartSerialServer"
]<|MERGE_RESOLUTION|>--- conflicted
+++ resolved
@@ -101,13 +101,6 @@
                 data = self.request.recv(1024)
                 if data:
                     if _logger.isEnabledFor(logging.DEBUG):
-<<<<<<< HEAD
-                        _logger.debug(" ".join([hex(byte2int(x)) for x in data]))
-                    if not isinstance(self.framer, ModbusBinaryFramer):
-                        unit_address = byte2int(data[0])
-                    else:
-                        unit_address = byte2int(data[1])
-=======
                         _logger.debug("recv: " + " ".join([hex(byte2int(x)) for x in data]))
                     if isinstance(self.framer, ModbusAsciiFramer):
                         unit_address = int(data[1:3], 16)
@@ -116,7 +109,6 @@
                     else:
                         unit_address = byte2int(data[0])
 
->>>>>>> 019bdde3
                     if unit_address in self.server.context:
                         self.framer.processIncomingPacket(data, self.execute)
             except Exception as msg:
