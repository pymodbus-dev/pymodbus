'''
Implementation of a Threaded Modbus Server
------------------------------------------

'''
from binascii import b2a_hex
import serial
import socket
import traceback

from pymodbus.constants import Defaults
from pymodbus.factory import ServerDecoder
from pymodbus.datastore import ModbusServerContext
from pymodbus.device import ModbusControlBlock
from pymodbus.device import ModbusDeviceIdentification
from pymodbus.transaction import *
from pymodbus.exceptions import NotImplementedException, NoSuchSlaveException
from pymodbus.pdu import ModbusExceptions as merror
from pymodbus.compat import socketserver, byte2int

#---------------------------------------------------------------------------#
# Logging
#---------------------------------------------------------------------------#
import logging
_logger = logging.getLogger(__name__)


#---------------------------------------------------------------------------#
# Protocol Handlers
#---------------------------------------------------------------------------#
class ModbusBaseRequestHandler(socketserver.BaseRequestHandler):
    ''' Implements the modbus server protocol

    This uses the socketserver.BaseRequestHandler to implement
    the client handler.
    '''

    def setup(self):
        ''' Callback for when a client connects
        '''
        _logger.debug("Client Connected [%s:%s]" % self.client_address)
        self.running = True
        self.framer = self.server.framer(self.server.decoder)
        self.server.threads.append(self)

    def finish(self):
        ''' Callback for when a client disconnects
        '''
        _logger.debug("Client Disconnected [%s:%s]" % self.client_address)
        self.server.threads.remove(self)

    def execute(self, request):
        ''' The callback to call with the resulting message

        :param request: The decoded request message
        '''
        try:
            context = self.server.context[request.unit_id]
            response = request.execute(context)
<<<<<<< HEAD
        except Exception as ex:
            _logger.debug("Datastore unable to fulfill request: %s" % ex)
=======
        except NoSuchSlaveException, ex:
            _logger.debug("requested slave does not exist: %s; %s", ex, traceback.format_exc() )
            if self.server.ignore_missing_slaves:
                return # the client will simply timeout waiting for a response
            response = request.doException(merror.GatewayNoResponse)
        except Exception, ex:
            _logger.debug("Datastore unable to fulfill request: %s; %s", ex, traceback.format_exc() )
>>>>>>> 8103978b
            response = request.doException(merror.SlaveFailure)
        response.transaction_id = request.transaction_id
        response.unit_id = request.unit_id
        self.send(response)

    #---------------------------------------------------------------------------#
    # Base class implementations
    #---------------------------------------------------------------------------#
    def handle(self):
        ''' Callback when we receive any data
        '''
        raise NotImplementedException("Method not implemented by derived class")

    def send(self, message):
        ''' Send a request (string) to the network

        :param message: The unencoded modbus response
        '''
        raise NotImplementedException("Method not implemented by derived class")


class ModbusSingleRequestHandler(ModbusBaseRequestHandler):
    ''' Implements the modbus server protocol

    This uses the socketserver.BaseRequestHandler to implement
    the client handler for a single client(serial clients)
    '''

    def handle(self):
        ''' Callback when we receive any data
        '''
        while self.running:
            try:
                data = self.request.recv(1024)
                if data:
                    if _logger.isEnabledFor(logging.DEBUG):
                        _logger.debug(' '.join([hex(byte2int(x)) for x in data]))
                    self.framer.processIncomingPacket(data, self.execute)
            except Exception as msg:
                # since we only have a single socket, we cannot exit
                _logger.error("Socket error occurred %s" % msg)

    def send(self, message):
        ''' Send a request (string) to the network

        :param message: The unencoded modbus response
        '''
        if message.should_respond:
            #self.server.control.Counter.BusMessage += 1
            pdu = self.framer.buildPacket(message)
            if _logger.isEnabledFor(logging.DEBUG):
                _logger.debug('send: %s' % b2a_hex(pdu))
            return self.request.send(pdu)


class ModbusConnectedRequestHandler(ModbusBaseRequestHandler):
    ''' Implements the modbus server protocol

    This uses the socketserver.BaseRequestHandler to implement
    the client handler for a connected protocol (TCP).
    '''

    def handle(self):
        '''Callback when we receive any data, until self.running becomes not True.  Blocks indefinitely
        awaiting data.  If shutdown is required, then the global socket.settimeout(<seconds>) may be
        used, to allow timely checking of self.running.  However, since this also affects socket
        connects, if there are outgoing socket connections used in the same program, then these will
        be prevented, if the specfied timeout is too short.  Hence, this is unreliable.

        To respond to Modbus...Server.server_close() (which clears each handler's self.running),
        derive from this class to provide an alternative handler that awakens from time to time when
        no input is available and checks self.running.  Use Modbus...Server( handler=... ) keyword
        to supply the alternative request handler class.

        '''
        while self.running:
            try:
                data = self.request.recv(1024)
                if not data: self.running = False
                if _logger.isEnabledFor(logging.DEBUG):
                    _logger.debug(' '.join([hex(byte2int(x)) for x in data]))
                # if not self.server.control.ListenOnly:
                self.framer.processIncomingPacket(data, self.execute)
<<<<<<< HEAD
            except socket.timeout: pass
            except socket.error as msg:
                _logger.error("Socket error occurred %s" % msg)
=======
            except socket.timeout as msg:
                if _logger.isEnabledFor(logging.DEBUG):
                    _logger.debug("Socket timeout occurred %s", msg)
                pass
            except socket.error as msg:
                _logger.error("Socket error occurred %s", msg)
                self.running = False
            except:
                _logger.error("Socket exception occurred %s", traceback.format_exc() )
>>>>>>> 8103978b
                self.running = False

    def send(self, message):
        ''' Send a request (string) to the network

        :param message: The unencoded modbus response
        '''
        if message.should_respond:
            #self.server.control.Counter.BusMessage += 1
            pdu = self.framer.buildPacket(message)
            if _logger.isEnabledFor(logging.DEBUG):
                _logger.debug('send: %s' % b2a_hex(pdu))
            return self.request.send(pdu)


class ModbusDisconnectedRequestHandler(ModbusBaseRequestHandler):
    ''' Implements the modbus server protocol

    This uses the socketserver.BaseRequestHandler to implement
    the client handler for a disconnected protocol (UDP). The
    only difference is that we have to specify who to send the
    resulting packet data to.
    '''

    def handle(self):
        ''' Callback when we receive any data
        '''
        while self.running:
            try:
                data, self.request = self.request
                if not data: self.running = False
                if _logger.isEnabledFor(logging.DEBUG):
                    _logger.debug(' '.join([hex(byte2int(x)) for x in data]))
                # if not self.server.control.ListenOnly:
                self.framer.processIncomingPacket(data, self.execute)
            except socket.timeout: pass
            except socket.error as msg:
                _logger.error("Socket error occurred %s" % msg)
                self.running = False
            except: self.running = False

    def send(self, message):
        ''' Send a request (string) to the network

        :param message: The unencoded modbus response
        '''
        if message.should_respond:
            #self.server.control.Counter.BusMessage += 1
            pdu = self.framer.buildPacket(message)
            if _logger.isEnabledFor(logging.DEBUG):
                _logger.debug('send: %s' % b2a_hex(pdu))
            return self.request.sendto(pdu, self.client_address)


#---------------------------------------------------------------------------#
# Server Implementations
#---------------------------------------------------------------------------#
class ModbusTcpServer(socketserver.ThreadingTCPServer):
    '''
    A modbus threaded tcp socket server

    We inherit and overload the socket server so that we
    can control the client threads as well as have a single
    server context instance.
    '''

    def __init__(self, context, framer=None, identity=None, address=None, handler=None, **kwargs):
        ''' Overloaded initializer for the socket server

        If the identify structure is not passed in, the ModbusControlBlock
        uses its own empty structure.

        :param context: The ModbusServerContext datastore
        :param framer: The framer strategy to use
        :param identity: An optional identify structure
        :param address: An optional (interface, port) to bind to.
        :param handler: A handler for each client session; default is ModbusConnectedRequestHandler
        :param ignore_missing_slaves: True to not send errors on a request to a missing slave
        '''
        self.threads = []
        self.decoder = ServerDecoder()
        self.framer  = framer  or ModbusSocketFramer
        self.context = context or ModbusServerContext()
        self.control = ModbusControlBlock()
        self.address = address or ("", Defaults.Port)
        self.ignore_missing_slaves = kwargs.get('ignore_missing_slaves', Defaults.IgnoreMissingSlaves)

        if isinstance(identity, ModbusDeviceIdentification):
            self.control.Identity.update(identity)

<<<<<<< HEAD
        socketserver.ThreadingTCPServer.__init__(self,
            self.address, ModbusConnectedRequestHandler)
=======
        SocketServer.ThreadingTCPServer.__init__(self,
            self.address, handler or ModbusConnectedRequestHandler)
>>>>>>> 8103978b

    def process_request(self, request, client):
        ''' Callback for connecting a new client thread

        :param request: The request to handle
        :param client: The address of the client
        '''
        _logger.debug("Started thread to serve client at " + str(client))
        socketserver.ThreadingTCPServer.process_request(self, request, client)

    def shutdown(self):
        ''' Stops the serve_forever loop.

        Overridden to signal handlers to stop.
        '''
        for thread in self.threads:
            thread.running = False
        SocketServer.ThreadingTCPServer.shutdown(self)

    def server_close(self):
        ''' Callback for stopping the running server
        '''
        _logger.debug("Modbus server stopped")
        self.socket.close()
        for thread in self.threads:
            thread.running = False


class ModbusUdpServer(socketserver.ThreadingUDPServer):
    '''
    A modbus threaded udp socket server

    We inherit and overload the socket server so that we
    can control the client threads as well as have a single
    server context instance.
    '''

    def __init__(self, context, framer=None, identity=None, address=None, handler=None, **kwargs):
        ''' Overloaded initializer for the socket server

        If the identify structure is not passed in, the ModbusControlBlock
        uses its own empty structure.

        :param context: The ModbusServerContext datastore
        :param framer: The framer strategy to use
        :param identity: An optional identify structure
        :param address: An optional (interface, port) to bind to.
        :param handler: A handler for each client session; default is ModbusDisonnectedRequestHandler
        :param ignore_missing_slaves: True to not send errors on a request to a missing slave
        '''
        self.threads = []
        self.decoder = ServerDecoder()
        self.framer  = framer  or ModbusSocketFramer
        self.context = context or ModbusServerContext()
        self.control = ModbusControlBlock()
        self.address = address or ("", Defaults.Port)
        self.ignore_missing_slaves = kwargs.get('ignore_missing_slaves', Defaults.IgnoreMissingSlaves)

        if isinstance(identity, ModbusDeviceIdentification):
            self.control.Identity.update(identity)

<<<<<<< HEAD
        socketserver.ThreadingUDPServer.__init__(self,
            self.address, ModbusDisconnectedRequestHandler)
=======
        SocketServer.ThreadingUDPServer.__init__(self,
            self.address, handler or ModbusDisconnectedRequestHandler)
>>>>>>> 8103978b

    def process_request(self, request, client):
        ''' Callback for connecting a new client thread

        :param request: The request to handle
        :param client: The address of the client
        '''
        packet, socket = request # TODO I might have to rewrite
        _logger.debug("Started thread to serve client at " + str(client))
        socketserver.ThreadingUDPServer.process_request(self, request, client)

    def server_close(self):
        ''' Callback for stopping the running server
        '''
        _logger.debug("Modbus server stopped")
        self.socket.close()
        for thread in self.threads:
            thread.running = False


class ModbusSerialServer(object):
    '''
    A modbus threaded serial socket server

    We inherit and overload the socket server so that we
    can control the client threads as well as have a single
    server context instance.
    '''

    def __init__(self, context, framer=None, identity=None, **kwargs):
        ''' Overloaded initializer for the socket server

        If the identify structure is not passed in, the ModbusControlBlock
        uses its own empty structure.

        :param context: The ModbusServerContext datastore
        :param framer: The framer strategy to use
        :param identity: An optional identify structure
        :param port: The serial port to attach to
        :param stopbits: The number of stop bits to use
        :param bytesize: The bytesize of the serial messages
        :param parity: Which kind of parity to use
        :param baudrate: The baud rate to use for the serial device
        :param timeout: The timeout to use for the serial device
        :param ignore_missing_slaves: True to not send errors on a request to a missing slave
        '''
        self.threads = []
        self.decoder = ServerDecoder()
        self.framer  = framer  or ModbusAsciiFramer
        self.context = context or ModbusServerContext()
        self.control = ModbusControlBlock()

        if isinstance(identity, ModbusDeviceIdentification):
            self.control.Identity.update(identity)

        self.device   = kwargs.get('port', None)
        self.stopbits = kwargs.get('stopbits', Defaults.Stopbits)
        self.bytesize = kwargs.get('bytesize', Defaults.Bytesize)
        self.parity   = kwargs.get('parity',   Defaults.Parity)
        self.baudrate = kwargs.get('baudrate', Defaults.Baudrate)
        self.timeout  = kwargs.get('timeout',  Defaults.Timeout)
        self.ignore_missing_slaves = kwargs.get('ignore_missing_slaves', Defaults.IgnoreMissingSlaves)
        self.socket   = None
        self._connect()
        self.is_running = True

    def _connect(self):
        ''' Connect to the serial server

        :returns: True if connection succeeded, False otherwise
        '''
        if self.socket: return True
        try:
            self.socket = serial.Serial(self.device, timeout=self.timeout,
                bytesize=self.bytesize, stopbits=self.stopbits,
                baudrate=self.baudrate, parity=self.parity)
        except serial.SerialException as msg:
            _logger.error(msg)
        return self.socket != None

    def _build_handler(self):
        ''' A helper method to create and monkeypatch
            a serial handler.

        :returns: A patched handler
        '''
        request = self.socket
        request.send = request.write
        request.recv = request.read
        handler = ModbusSingleRequestHandler(request,
            (self.device, self.device), self)
        return handler

    def serve_forever(self):
        ''' Callback for connecting a new client thread

        :param request: The request to handle
        :param client: The address of the client
        '''
        _logger.debug("Started thread to serve client")
        handler = self._build_handler()
        while self.is_running:
            handler.handle()

    def server_close(self):
        ''' Callback for stopping the running server
        '''
        _logger.debug("Modbus server stopped")
        self.is_running = False
        self.socket.close()


#---------------------------------------------------------------------------#
# Creation Factories
#---------------------------------------------------------------------------#
def StartTcpServer(context=None, identity=None, address=None, **kwargs):
    ''' A factory to start and run a tcp modbus server

    :param context: The ModbusServerContext datastore
    :param identity: An optional identify structure
    :param address: An optional (interface, port) to bind to.
    :param ignore_missing_slaves: True to not send errors on a request to a missing slave
    '''
    framer = ModbusSocketFramer
    server = ModbusTcpServer(context, framer, identity, address, **kwargs)
    server.serve_forever()


def StartUdpServer(context=None, identity=None, address=None, **kwargs):
    ''' A factory to start and run a udp modbus server

    :param context: The ModbusServerContext datastore
    :param identity: An optional identify structure
    :param address: An optional (interface, port) to bind to.
    :param framer: The framer to operate with (default ModbusSocketFramer)
    :param ignore_missing_slaves: True to not send errors on a request to a missing slave
    '''
    framer = kwargs.pop('framer', ModbusSocketFramer)
    server = ModbusUdpServer(context, framer, identity, address, **kwargs)
    server.serve_forever()


def StartSerialServer(context=None, identity=None, **kwargs):
    ''' A factory to start and run a serial modbus server

    :param context: The ModbusServerContext datastore
    :param identity: An optional identify structure
    :param framer: The framer to operate with (default ModbusAsciiFramer)
    :param port: The serial port to attach to
    :param stopbits: The number of stop bits to use
    :param bytesize: The bytesize of the serial messages
    :param parity: Which kind of parity to use
    :param baudrate: The baud rate to use for the serial device
    :param timeout: The timeout to use for the serial device
    :param ignore_missing_slaves: True to not send errors on a request to a missing slave
    '''
    framer = kwargs.pop('framer', ModbusAsciiFramer)
    server = ModbusSerialServer(context, framer, identity, **kwargs)
    server.serve_forever()

#---------------------------------------------------------------------------#
# Exported symbols
#---------------------------------------------------------------------------#
__all__ = [
    "StartTcpServer", "StartUdpServer", "StartSerialServer"
]<|MERGE_RESOLUTION|>--- conflicted
+++ resolved
@@ -57,18 +57,13 @@
         try:
             context = self.server.context[request.unit_id]
             response = request.execute(context)
-<<<<<<< HEAD
-        except Exception as ex:
-            _logger.debug("Datastore unable to fulfill request: %s" % ex)
-=======
-        except NoSuchSlaveException, ex:
+        except NoSuchSlaveException as ex:
             _logger.debug("requested slave does not exist: %s; %s", ex, traceback.format_exc() )
             if self.server.ignore_missing_slaves:
                 return # the client will simply timeout waiting for a response
             response = request.doException(merror.GatewayNoResponse)
-        except Exception, ex:
+        except Exception as ex:
             _logger.debug("Datastore unable to fulfill request: %s; %s", ex, traceback.format_exc() )
->>>>>>> 8103978b
             response = request.doException(merror.SlaveFailure)
         response.transaction_id = request.transaction_id
         response.unit_id = request.unit_id
@@ -152,21 +147,13 @@
                     _logger.debug(' '.join([hex(byte2int(x)) for x in data]))
                 # if not self.server.control.ListenOnly:
                 self.framer.processIncomingPacket(data, self.execute)
-<<<<<<< HEAD
-            except socket.timeout: pass
-            except socket.error as msg:
-                _logger.error("Socket error occurred %s" % msg)
-=======
             except socket.timeout as msg:
-                if _logger.isEnabledFor(logging.DEBUG):
-                    _logger.debug("Socket timeout occurred %s", msg)
                 pass
             except socket.error as msg:
                 _logger.error("Socket error occurred %s", msg)
                 self.running = False
             except:
                 _logger.error("Socket exception occurred %s", traceback.format_exc() )
->>>>>>> 8103978b
                 self.running = False
 
     def send(self, message):
@@ -257,13 +244,8 @@
         if isinstance(identity, ModbusDeviceIdentification):
             self.control.Identity.update(identity)
 
-<<<<<<< HEAD
         socketserver.ThreadingTCPServer.__init__(self,
             self.address, ModbusConnectedRequestHandler)
-=======
-        SocketServer.ThreadingTCPServer.__init__(self,
-            self.address, handler or ModbusConnectedRequestHandler)
->>>>>>> 8103978b
 
     def process_request(self, request, client):
         ''' Callback for connecting a new client thread
@@ -325,13 +307,8 @@
         if isinstance(identity, ModbusDeviceIdentification):
             self.control.Identity.update(identity)
 
-<<<<<<< HEAD
         socketserver.ThreadingUDPServer.__init__(self,
             self.address, ModbusDisconnectedRequestHandler)
-=======
-        SocketServer.ThreadingUDPServer.__init__(self,
-            self.address, handler or ModbusDisconnectedRequestHandler)
->>>>>>> 8103978b
 
     def process_request(self, request, client):
         ''' Callback for connecting a new client thread
