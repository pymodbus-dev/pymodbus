target-version="py38"
exclude = [
    "pymodbus/client/serial_asyncio",
    "venv",
    ".venv",
    ".git",
    "build",
]
ignore = [
    "D202", # No blank lines allowed after function docstring (to work with black)
    "E501", # line too long
    "E731", # lambda expressions
    "D400"  # docstrings ending in period
]
line-length = 120
select = [
    "D",
    "E",
    "F",
    "W",
    "SIM105",
    "SIM117",
    "SIM118",
    "SIM201",
    "SIM212",
    "SIM300",
    "SIM401",
    "RUF",
<<<<<<< HEAD
    "I",
=======
    "U",
>>>>>>> 20a2556a
]
[pydocstyle]
convention = "pep257"
[isort]
lines-after-imports = 2
known-local-folder = [
    "common",
    "contrib",
]<|MERGE_RESOLUTION|>--- conflicted
+++ resolved
@@ -26,11 +26,8 @@
     "SIM300",
     "SIM401",
     "RUF",
-<<<<<<< HEAD
     "I",
-=======
     "U",
->>>>>>> 20a2556a
 ]
 [pydocstyle]
 convention = "pep257"
