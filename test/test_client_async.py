#!/usr/bin/env python3
import contextlib
import sys
import unittest
import pytest
<<<<<<< HEAD
from unittest.mock import patch
import asyncio
from pymodbus.client.asynchronous.async_io import ReconnectingAsyncioModbusTlsClient
from pymodbus.client.asynchronous.async_io import AsyncioModbusSerialClient

=======
from pymodbus.compat import IS_PYTHON3, PYTHON_VERSION
if IS_PYTHON3 and PYTHON_VERSION >= (3, 4):
    from unittest.mock import patch
    import asyncio
    from pymodbus.client.asynchronous.async_io import ReconnectingAsyncioModbusTlsClient
    from pymodbus.client.asynchronous.async_io import AsyncioModbusSerialClient
else:
    from mock import patch
>>>>>>> 9967ff0d
import platform
from pkg_resources import parse_version

from pymodbus.client.asynchronous.serial import AsyncModbusSerialClient
from pymodbus.client.asynchronous.tcp import AsyncModbusTCPClient
from pymodbus.client.asynchronous.tls import AsyncModbusTLSClient
from pymodbus.client.asynchronous.udp import AsyncModbusUDPClient

from pymodbus.client.asynchronous.tornado import AsyncModbusSerialClient as AsyncTornadoModbusSerialClient
from pymodbus.client.asynchronous.tornado import AsyncModbusTCPClient as AsyncTornadoModbusTcpClient
from pymodbus.client.asynchronous.tornado import AsyncModbusUDPClient as AsyncTornadoModbusUdoClient
from pymodbus.client.asynchronous import schedulers
from pymodbus.factory import ClientDecoder
from pymodbus.exceptions import ConnectionException
from pymodbus.transaction import ModbusSocketFramer, ModbusTlsFramer, ModbusRtuFramer
from pymodbus.transaction import ModbusAsciiFramer, ModbusBinaryFramer
from pymodbus.client.asynchronous.twisted import ModbusSerClientProtocol

import ssl

IS_DARWIN = platform.system().lower() == "darwin"
IS_WINDOWS = platform.system().lower() == "windows"
OSX_SIERRA = parse_version("10.12")
if IS_DARWIN:
    IS_HIGH_SIERRA_OR_ABOVE = OSX_SIERRA < parse_version(platform.mac_ver()[0])
    SERIAL_PORT = '/dev/ptyp0' if not IS_HIGH_SIERRA_OR_ABOVE else '/dev/ttyp0'
else:
    IS_HIGH_SIERRA_OR_ABOVE = False
    if IS_WINDOWS:
        # the use is mocked out
        SERIAL_PORT = ""
    else:
        SERIAL_PORT = "/dev/ptmx"

# ---------------------------------------------------------------------------#
# Fixture
# ---------------------------------------------------------------------------#


def mock_asyncio_gather(coro):
    return coro


@contextlib.contextmanager
def maybe_manage(condition, manager):
    if condition:
        with manager as value:
            yield value
    else:
        yield None


class TestAsynchronousClient(object):
    """
    This is the unittest for the pymodbus.client.asynchronous module
    """

    # -----------------------------------------------------------------------#
    # Test TCP Client client
    # -----------------------------------------------------------------------#
    def testTcpTwistedClient(self):
        """
        Test the TCP Twisted client
        :return:
        """
        from twisted.internet import reactor
        with patch("twisted.internet.reactor") as mock_reactor:
            def test_callback(client):
                pass

            def test_errback(client):
                pass
            AsyncModbusTCPClient(schedulers.REACTOR,
                                 framer=ModbusSocketFramer(ClientDecoder()),
                                 callback=test_callback,
                                 errback=test_errback)

    @patch("pymodbus.client.asynchronous.tornado.IOLoop")
    @patch("pymodbus.client.asynchronous.tornado.IOStream")
    def testTcpTornadoClient(self, mock_iostream, mock_ioloop):
        """ Test the TCP tornado client client initialize """
        protocol, future = AsyncModbusTCPClient(schedulers.IO_LOOP, framer=ModbusSocketFramer(ClientDecoder()))
        client = future.result()
        assert(isinstance(client, AsyncTornadoModbusTcpClient))
        assert(0 == len(list(client.transaction)))
        assert(isinstance(client.framer, ModbusSocketFramer))
        assert(client.port == 502)
        assert client._connected
        assert(client.stream.connect.call_count == 1)
        assert(client.stream.read_until_close.call_count == 1)

        def handle_failure(failure):
            assert(isinstance(failure.exception(), ConnectionException))

        d = client._build_response(0x00)
        d.add_done_callback(handle_failure)

        assert(client._connected)
        client.close()
        protocol.stop()
        assert(not client._connected)


    @patch("asyncio.get_event_loop")
    @patch("asyncio.gather")
    def testTcpAsyncioClient(self, mock_gather, mock_loop):
        """
        Test the TCP Twisted client
        :return:
        """
        pytest.skip("TBD")

    # -----------------------------------------------------------------------#
    # Test TLS Client client
    # -----------------------------------------------------------------------#


    def testTlsAsyncioClient(self):
        """
        Test the TLS AsyncIO client
        """
        loop, client = AsyncModbusTLSClient(schedulers.ASYNC_IO)
        assert(isinstance(client, ReconnectingAsyncioModbusTlsClient))
        assert(isinstance(client.framer, ModbusTlsFramer))
        assert(isinstance(client.sslctx, ssl.SSLContext))
        assert(client.port == 802)

        def handle_failure(failure):
            assert(isinstance(failure.exception(), ConnectionException))

        client.stop()
        assert(client.host is None)

    # -----------------------------------------------------------------------#
    # Test UDP client
    # -----------------------------------------------------------------------#

    @patch("pymodbus.client.asynchronous.tornado.IOLoop")
    @patch("pymodbus.client.asynchronous.tornado.IOStream")
    def testUdpTornadoClient(self, mock_iostream, mock_ioloop):
        """ Test the udp tornado client client initialize """
        protocol, future = AsyncModbusUDPClient(schedulers.IO_LOOP, framer=ModbusSocketFramer(ClientDecoder()))
        client = future.result()
        assert(isinstance(client, AsyncTornadoModbusUdoClient))
        assert(0 == len(list(client.transaction)))
        assert(isinstance(client.framer, ModbusSocketFramer))
        assert(client.port == 502)
        assert(client._connected)

        def handle_failure(failure):
            assert(isinstance(failure.exception(), ConnectionException))

        d = client._build_response(0x00)
        d.add_done_callback(handle_failure)

        assert(client._connected)
        client.close()
        protocol.stop()
        assert(not client._connected)

    def testUdpTwistedClient(self):
        """ Test the udp twisted client client initialize """
        with pytest.raises(NotImplementedError):
            AsyncModbusUDPClient(schedulers.REACTOR,
                                 framer=ModbusSocketFramer(ClientDecoder()))

    @patch("asyncio.get_event_loop")
    @patch("asyncio.gather", side_effect=mock_asyncio_gather)
    def testUdpAsycioClient(self, mock_gather, mock_event_loop):
        """Test the udp asyncio client"""
        pytest.skip("TBD")
        pass

    # -----------------------------------------------------------------------#
    # Test Serial client
    # -----------------------------------------------------------------------#

    @pytest.mark.skipif(
        sys.platform == 'win32' and platform.python_implementation() == 'PyPy',
        reason='Twisted serial requires pywin32 which is not compatible with PyPy',
    )
    @pytest.mark.parametrize("method, framer", [("rtu", ModbusRtuFramer),
                                                ("socket", ModbusSocketFramer),
                                                ("binary", ModbusBinaryFramer),
                                                ("ascii", ModbusAsciiFramer)])
    def testSerialTwistedClient(self, method, framer):
        """ Test the serial twisted client client initialize """
        from serial import Serial
        with patch("serial.Serial") as mock_sp:
            from twisted.internet import reactor
            from twisted.internet.serialport import SerialPort
            with maybe_manage(sys.platform == 'win32', patch.object(SerialPort, "_finishPortSetup")):
                with patch('twisted.internet.reactor') as mock_reactor:

                    protocol, client = AsyncModbusSerialClient(schedulers.REACTOR,
                                                               method=method,
                                                               port=SERIAL_PORT,
                                                               proto_cls=ModbusSerClientProtocol)

                    assert (isinstance(client, SerialPort))
                    assert (isinstance(client.protocol, ModbusSerClientProtocol))
                    assert (0 == len(list(client.protocol.transaction)))
                    assert (isinstance(client.protocol.framer, framer))
                    assert (client.protocol._connected)

                    def handle_failure(failure):
                        assert (isinstance(failure.exception(), ConnectionException))

                    d = client.protocol._buildResponse(0x00)
                    d.addCallback(handle_failure)

                    assert (client.protocol._connected)
                    client.protocol.close()
                    protocol.stop()
                    assert (not client.protocol._connected)

    @pytest.mark.parametrize("method, framer", [("rtu", ModbusRtuFramer),
                                                ("socket", ModbusSocketFramer),
                                                ("binary", ModbusBinaryFramer),
                                                ("ascii", ModbusAsciiFramer)])
    def testSerialTornadoClient(self, method, framer):
        """ Test the serial tornado client client initialize """
        from serial import Serial
        with maybe_manage(sys.platform in ('darwin', 'win32'), patch.object(Serial, "open")):
            protocol, future = AsyncModbusSerialClient(schedulers.IO_LOOP, method=method, port=SERIAL_PORT)
            client = future.result()
            assert(isinstance(client, AsyncTornadoModbusSerialClient))
            assert(0 == len(list(client.transaction)))
            assert(isinstance(client.framer, framer))
            assert(client.port == SERIAL_PORT)
            assert(client._connected)

            def handle_failure(failure):
                assert(isinstance(failure.exception(), ConnectionException))

            d = client._build_response(0x00)
            d.add_done_callback(handle_failure)

            assert(client._connected)
            client.close()
            protocol.stop()
            assert(not client._connected)

<<<<<<< HEAD
=======
    @pytest.mark.skipif(IS_PYTHON3, reason="requires python2.7")
    def testSerialAsyncioClientPython2(self):
        """
        Test Serial asynchronous asyncio client exits on python2
        :return:
        """
        with pytest.raises(SystemExit) as pytest_wrapped_e:
            AsyncModbusSerialClient(schedulers.ASYNC_IO, method="rtu", port=SERIAL_PORT)
        assert pytest_wrapped_e.type == SystemExit
        assert pytest_wrapped_e.value.code == 1

    @pytest.mark.skipif(not IS_PYTHON3 or PYTHON_VERSION < (3, 4), reason="requires python3.4 or above")
>>>>>>> 9967ff0d
    @patch("asyncio.get_event_loop")
    @patch("asyncio.gather", side_effect=mock_asyncio_gather)
    @pytest.mark.parametrize("method, framer", [("rtu", ModbusRtuFramer),
                                                ("socket", ModbusSocketFramer),
                                                ("binary", ModbusBinaryFramer),
                                                ("ascii", ModbusAsciiFramer)])
    def testSerialAsyncioClient(self, mock_gather, mock_event_loop, method, framer):
        """
        Test that AsyncModbusSerialClient instantiates AsyncioModbusSerialClient for asyncio scheduler.
        :return:
        """
        loop = asyncio.get_event_loop()
        loop.is_running.side_effect = lambda: False
        loop, client = AsyncModbusSerialClient(schedulers.ASYNC_IO, method=method, port=SERIAL_PORT, loop=loop,
                                               baudrate=19200, parity='E', stopbits=2, bytesize=7)
        assert(isinstance(client, AsyncioModbusSerialClient))
        assert(isinstance(client.framer, framer))
        assert(client.port == SERIAL_PORT)
        assert(client.baudrate == 19200)
        assert(client.parity == 'E')
        assert(client.stopbits == 2)
        assert(client.bytesize == 7)
        client.stop()
        loop.stop()

# ---------------------------------------------------------------------------#
# Main
# ---------------------------------------------------------------------------#


if __name__ == "__main__":
    unittest.main()<|MERGE_RESOLUTION|>--- conflicted
+++ resolved
@@ -3,22 +3,11 @@
 import sys
 import unittest
 import pytest
-<<<<<<< HEAD
 from unittest.mock import patch
 import asyncio
 from pymodbus.client.asynchronous.async_io import ReconnectingAsyncioModbusTlsClient
 from pymodbus.client.asynchronous.async_io import AsyncioModbusSerialClient
 
-=======
-from pymodbus.compat import IS_PYTHON3, PYTHON_VERSION
-if IS_PYTHON3 and PYTHON_VERSION >= (3, 4):
-    from unittest.mock import patch
-    import asyncio
-    from pymodbus.client.asynchronous.async_io import ReconnectingAsyncioModbusTlsClient
-    from pymodbus.client.asynchronous.async_io import AsyncioModbusSerialClient
-else:
-    from mock import patch
->>>>>>> 9967ff0d
 import platform
 from pkg_resources import parse_version
 
@@ -262,21 +251,6 @@
             protocol.stop()
             assert(not client._connected)
 
-<<<<<<< HEAD
-=======
-    @pytest.mark.skipif(IS_PYTHON3, reason="requires python2.7")
-    def testSerialAsyncioClientPython2(self):
-        """
-        Test Serial asynchronous asyncio client exits on python2
-        :return:
-        """
-        with pytest.raises(SystemExit) as pytest_wrapped_e:
-            AsyncModbusSerialClient(schedulers.ASYNC_IO, method="rtu", port=SERIAL_PORT)
-        assert pytest_wrapped_e.type == SystemExit
-        assert pytest_wrapped_e.value.code == 1
-
-    @pytest.mark.skipif(not IS_PYTHON3 or PYTHON_VERSION < (3, 4), reason="requires python3.4 or above")
->>>>>>> 9967ff0d
     @patch("asyncio.get_event_loop")
     @patch("asyncio.gather", side_effect=mock_asyncio_gather)
     @pytest.mark.parametrize("method, framer", [("rtu", ModbusRtuFramer),
