--- conflicted
+++ resolved
@@ -1,6 +1,5 @@
 from pymodbus.compat import PYTHON_VERSION
 import pytest
-<<<<<<< HEAD
 from unittest import mock
 from pymodbus.client.asynchronous.async_io import (
     BaseModbusAsyncClientProtocol,
@@ -14,32 +13,6 @@
 protocols = [BaseModbusAsyncClientProtocol, ModbusUdpClientProtocol, ModbusClientProtocol]
 
 
-=======
-if IS_PYTHON3 and PYTHON_VERSION >= (3, 4):
-    import asyncio
-    from unittest import mock
-    from pymodbus.client.asynchronous.async_io import (
-        BaseModbusAsyncClientProtocol,
-        ReconnectingAsyncioModbusTcpClient,
-        ModbusClientProtocol, ModbusUdpClientProtocol)
-    from test.asyncio_test_helper import return_as_coroutine, run_coroutine
-    from pymodbus.client.asynchronous import schedulers
-    from pymodbus.client.asynchronous.serial import AsyncModbusSerialClient
-    from pymodbus.client.asynchronous.tcp import AsyncModbusTCPClient
-    from pymodbus.client.asynchronous.tls import AsyncModbusTLSClient
-    from pymodbus.client.asynchronous.udp import AsyncModbusUDPClient
-    from pymodbus.factory import ClientDecoder
-    from pymodbus.exceptions import ConnectionException
-    from pymodbus.transaction import ModbusSocketFramer
-    from pymodbus.bit_read_message import ReadCoilsRequest, ReadCoilsResponse
-    protocols = [BaseModbusAsyncClientProtocol, ModbusUdpClientProtocol, ModbusClientProtocol]
-else:
-    import mock
-    protocols = [None, None]
-
-
-@pytest.mark.skipif(not IS_PYTHON3, reason="requires python3.4 or above")
->>>>>>> 9967ff0d
 class TestAsyncioClient(object):
     def test_base_modbus_async_client_protocol(self):
         protocol = BaseModbusAsyncClientProtocol()
