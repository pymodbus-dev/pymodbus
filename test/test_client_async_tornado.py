--- conflicted
+++ resolved
@@ -1,14 +1,7 @@
 #!/usr/bin/env python3
 import unittest
-<<<<<<< HEAD
 from unittest.mock import patch, Mock
-=======
-from pymodbus.compat import IS_PYTHON3
-if IS_PYTHON3:
-    from unittest.mock import patch, Mock
-else:  # Python 2
-    from mock import patch, Mock
->>>>>>> 9967ff0d
+
 from pymodbus.client.asynchronous.tornado import (BaseTornadoClient,
                                                   AsyncModbusSerialClient, AsyncModbusUDPClient, AsyncModbusTCPClient
                                                   )
