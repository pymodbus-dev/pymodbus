#!/usr/bin/env python
import unittest
from pymodbus.compat import IS_PYTHON3

if IS_PYTHON3:  # Python 3
    from unittest.mock import patch, Mock, MagicMock
else:  # Python 2
    from mock import patch, Mock, MagicMock
import socket
import serial

from pymodbus.client.sync import ModbusTcpClient, ModbusUdpClient
from pymodbus.client.sync import ModbusSerialClient, BaseModbusClient
from pymodbus.exceptions import ConnectionException, NotImplementedException
from pymodbus.exceptions import ParameterException
from pymodbus.transaction import ModbusAsciiFramer, ModbusRtuFramer
from pymodbus.transaction import ModbusBinaryFramer


# ---------------------------------------------------------------------------#
# Mock Classes
# ---------------------------------------------------------------------------#
class mockSocket(object):
    timeout = 2
    def close(self): return True

    def recv(self, size): return b'\x00' * size

    def read(self, size): return b'\x00' * size

    def send(self, msg): return len(msg)

    def write(self, msg): return len(msg)

    def recvfrom(self, size): return [b'\x00' * size]

    def sendto(self, msg, *args): return len(msg)

    def setblocking(self, flag): return None

    def in_waiting(self): return None



# ---------------------------------------------------------------------------#
# Fixture
# ---------------------------------------------------------------------------#
class SynchronousClientTest(unittest.TestCase):
    '''
    This is the unittest for the pymodbus.client.sync module
    '''

    # -----------------------------------------------------------------------#
    # Test Base Client
    # -----------------------------------------------------------------------#

    def testBaseModbusClient(self):
        ''' Test the base class for all the clients '''

        client = BaseModbusClient(None)
        client.transaction = None
        self.assertRaises(NotImplementedException, lambda: client.connect())
        self.assertRaises(NotImplementedException, lambda: client._send(None))
        self.assertRaises(NotImplementedException, lambda: client._recv(None))
        self.assertRaises(NotImplementedException, lambda: client.__enter__())
        self.assertRaises(NotImplementedException, lambda: client.execute())
        self.assertRaises(NotImplementedException, lambda: client.is_socket_open())
        self.assertEqual("Null Transport", str(client))
        client.close()
        client.__exit__(0, 0, 0)

        # a successful execute
        client.connect = lambda: True
        client.transaction = Mock(**{'execute.return_value': True})
        self.assertEqual(client, client.__enter__())
        self.assertTrue(client.execute())

        # a unsuccessful connect
        client.connect = lambda: False
        self.assertRaises(ConnectionException, lambda: client.__enter__())
        self.assertRaises(ConnectionException, lambda: client.execute())

    # -----------------------------------------------------------------------#
    # Test UDP Client
    # -----------------------------------------------------------------------#

    def testSyncUdpClientInstantiation(self):
        client = ModbusUdpClient()
        self.assertNotEqual(client, None)

    def testBasicSyncUdpClient(self):
        ''' Test the basic methods for the udp sync client'''

        # receive/send
        client = ModbusUdpClient()
        client.socket = mockSocket()
        self.assertEqual(0, client._send(None))
        self.assertEqual(1, client._send(b'\x00'))
        self.assertEqual(b'\x00', client._recv(1))

        # connect/disconnect
        self.assertTrue(client.connect())
        client.close()

        # already closed socket
        client.socket = False
        client.close()

        self.assertEqual("ModbusUdpClient(127.0.0.1:502)", str(client))

    def testUdpClientAddressFamily(self):
        ''' Test the Udp client get address family method'''
        client = ModbusUdpClient()
        self.assertEqual(socket.AF_INET,
                         client._get_address_family('127.0.0.1'))
        self.assertEqual(socket.AF_INET6, client._get_address_family('::1'))

    def testUdpClientConnect(self):
        ''' Test the Udp client connection method'''
        with patch.object(socket, 'socket') as mock_method:
            class DummySocket(object):
                def settimeout(self, *a, **kwa):
                    pass

            mock_method.return_value = DummySocket()
            client = ModbusUdpClient()
            self.assertTrue(client.connect())

        with patch.object(socket, 'socket') as mock_method:
            mock_method.side_effect = socket.error()
            client = ModbusUdpClient()
            self.assertFalse(client.connect())

    def testUdpClientSend(self):
        ''' Test the udp client send method'''
        client = ModbusUdpClient()
        self.assertRaises(ConnectionException, lambda: client._send(None))

        client.socket = mockSocket()
        self.assertEqual(0, client._send(None))
        self.assertEqual(4, client._send('1234'))

    def testUdpClientRecv(self):
        ''' Test the udp client receive method'''
        client = ModbusUdpClient()
        self.assertRaises(ConnectionException, lambda: client._recv(1024))

        client.socket = mockSocket()
        self.assertEqual(b'', client._recv(0))
        self.assertEqual(b'\x00' * 4, client._recv(4))
<<<<<<< HEAD

    def testUdpClientRepr(self):
        client = ModbusUdpClient()
        rep = "<{} at {} socket={}, ipaddr={}, port={}, timeout={}>".format(
            client.__class__.__name__, hex(id(client)), client.socket,
            client.host, client.port, client.timeout
        )
        self.assertEqual(repr(client), rep)
=======


>>>>>>> 8f3fc710
    # -----------------------------------------------------------------------#
    # Test TCP Client
    # -----------------------------------------------------------------------#

    def testSyncTcpClientInstantiation(self):
        client = ModbusTcpClient()
        self.assertNotEqual(client, None)

    def testBasicSyncTcpClient(self):
        ''' Test the basic methods for the tcp sync client'''

        # receive/send
        client = ModbusTcpClient()
        client.socket = mockSocket()
        self.assertEqual(0, client._send(None))
        self.assertEqual(1, client._send(b'\x00'))
        self.assertEqual(b'\x00', client._recv(1))

        # connect/disconnect
        self.assertTrue(client.connect())
        client.close()

        # already closed socket
        client.socket = False
        client.close()

        self.assertEqual("ModbusTcpClient(127.0.0.1:502)", str(client))

    def testTcpClientConnect(self):
        ''' Test the tcp client connection method'''
        with patch.object(socket, 'create_connection') as mock_method:
            mock_method.return_value = object()
            client = ModbusTcpClient()
            self.assertTrue(client.connect())

        with patch.object(socket, 'create_connection') as mock_method:
            mock_method.side_effect = socket.error()
            client = ModbusTcpClient()
            self.assertFalse(client.connect())

    def testTcpClientSend(self):
        ''' Test the tcp client send method'''
        client = ModbusTcpClient()
        self.assertRaises(ConnectionException, lambda: client._send(None))

        client.socket = mockSocket()
        self.assertEqual(0, client._send(None))
        self.assertEqual(4, client._send('1234'))

    def testTcpClientRecv(self):
        ''' Test the tcp client receive method'''
        client = ModbusTcpClient()
        self.assertRaises(ConnectionException, lambda: client._recv(1024))

        client.socket = mockSocket()
        self.assertEqual(b'', client._recv(0))
        self.assertEqual(b'\x00' * 4, client._recv(4))

        mock_socket = MagicMock()
        mock_socket.recv.side_effect = iter([b'\x00', b'\x01', b'\x02'])
        client.socket = mock_socket
        client.timeout = 1
        self.assertEqual(b'\x00\x01\x02', client._recv(3))
        mock_socket.recv.side_effect = iter([b'\x00', b'\x01', b'\x02'])
        self.assertEqual(b'\x00\x01', client._recv(2))
        mock_socket.recv.side_effect = socket.error('No data')
        self.assertEqual(b'', client._recv(2))
        client.socket = mockSocket()
        client.socket.timeout = 0.1
        self.assertIn(b'\x00', client._recv(None))

<<<<<<< HEAD
    def testSerialClientRpr(self):
        client = ModbusTcpClient()
        rep = "<{} at {} socket={}, ipaddr={}, port={}, timeout={}>".format(
            client.__class__.__name__, hex(id(client)), client.socket,
            client.host, client.port, client.timeout
        )
        self.assertEqual(repr(client), rep)
=======

>>>>>>> 8f3fc710

    # -----------------------------------------------------------------------#
    # Test Serial Client
    # -----------------------------------------------------------------------#

    def testSyncSerialClientInstantiation(self):
        client = ModbusSerialClient()
        self.assertNotEqual(client, None)
        self.assertTrue(isinstance(ModbusSerialClient(method='ascii').framer,
                                   ModbusAsciiFramer))
        self.assertTrue(isinstance(ModbusSerialClient(method='rtu').framer,
                                   ModbusRtuFramer))
        self.assertTrue(isinstance(ModbusSerialClient(method='binary').framer,
                                   ModbusBinaryFramer))
        self.assertRaises(ParameterException,
                          lambda: ModbusSerialClient(method='something'))

    def testSyncSerialRTUClientTimeouts(self):
        client = ModbusSerialClient(method="rtu", baudrate=9600)
        assert client.silent_interval == round((3.5 * 11 / 9600), 6)
        client = ModbusSerialClient(method="rtu", baudrate=38400)
        assert client.silent_interval == round((1.75 / 1000), 6)

    @patch("serial.Serial")
    def testBasicSyncSerialClient(self, mock_serial):
        ''' Test the basic methods for the serial sync client'''

        # receive/send
        mock_serial.in_waiting = 0
        mock_serial.write = lambda x: len(x)

        mock_serial.read = lambda size: b'\x00' * size
        client = ModbusSerialClient()
        client.socket = mock_serial
        client.state = 0
        self.assertEqual(0, client._send(None))
        client.state = 0
        self.assertEqual(1, client._send(b'\x00'))
        self.assertEqual(b'\x00', client._recv(1))

        # connect/disconnect
        self.assertTrue(client.connect())
        client.close()

        # already closed socket
        client.socket = False
        client.close()

        self.assertEqual('ModbusSerialClient(ascii baud[19200])', str(client))

    def testSerialClientConnect(self):
        ''' Test the serial client connection method'''
        with patch.object(serial, 'Serial') as mock_method:
            mock_method.return_value = object()
            client = ModbusSerialClient()
            self.assertTrue(client.connect())

        with patch.object(serial, 'Serial') as mock_method:
            mock_method.side_effect = serial.SerialException()
            client = ModbusSerialClient()
            self.assertFalse(client.connect())

    @patch("serial.Serial")
    def testSerialClientSend(self, mock_serial):
        ''' Test the serial client send method'''
        mock_serial.in_waiting = None
        mock_serial.write = lambda x: len(x)
        client = ModbusSerialClient()
        self.assertRaises(ConnectionException, lambda: client._send(None))
        # client.connect()
        client.socket = mock_serial
        client.state = 0
        self.assertEqual(0, client._send(None))
        client.state = 0
        self.assertEqual(4, client._send('1234'))

    @patch("serial.Serial")
    def testSerialClientCleanupBufferBeforeSend(self, mock_serial):
        ''' Test the serial client send method'''
        mock_serial.in_waiting = 4
        mock_serial.read = lambda x: b'1' * x
        mock_serial.write = lambda x: len(x)
        client = ModbusSerialClient()
        self.assertRaises(ConnectionException, lambda: client._send(None))
        # client.connect()
        client.socket = mock_serial
        client.state = 0
        self.assertEqual(0, client._send(None))
        client.state = 0
        self.assertEqual(4, client._send('1234'))

    def testSerialClientRecv(self):
        ''' Test the serial client receive method'''
        client = ModbusSerialClient()
        self.assertRaises(ConnectionException, lambda: client._recv(1024))

        client.socket = mockSocket()
        self.assertEqual(b'', client._recv(0))
        self.assertEqual(b'\x00' * 4, client._recv(4))
        client.socket = MagicMock()
        client.socket.read.return_value = b''
        self.assertEqual(b'', client._recv(None))
        client.socket.timeout = 0
        self.assertEqual(b'', client._recv(0))

<<<<<<< HEAD
    def testSerialClientRepr(self):
        client = ModbusSerialClient()
        rep = "<{} at {} socket={}, method={}, timeout={}>".format(
            client.__class__.__name__, hex(id(client)), client.socket,
            client.method, client.timeout
        )
        self.assertEqual(repr(client), rep)
=======

>>>>>>> 8f3fc710
# ---------------------------------------------------------------------------#
# Main
# ---------------------------------------------------------------------------#
if __name__ == "__main__":
    unittest.main()<|MERGE_RESOLUTION|>--- conflicted
+++ resolved
@@ -148,7 +148,6 @@
         client.socket = mockSocket()
         self.assertEqual(b'', client._recv(0))
         self.assertEqual(b'\x00' * 4, client._recv(4))
-<<<<<<< HEAD
 
     def testUdpClientRepr(self):
         client = ModbusUdpClient()
@@ -157,10 +156,8 @@
             client.host, client.port, client.timeout
         )
         self.assertEqual(repr(client), rep)
-=======
-
-
->>>>>>> 8f3fc710
+
+
     # -----------------------------------------------------------------------#
     # Test TCP Client
     # -----------------------------------------------------------------------#
@@ -232,7 +229,6 @@
         client.socket.timeout = 0.1
         self.assertIn(b'\x00', client._recv(None))
 
-<<<<<<< HEAD
     def testSerialClientRpr(self):
         client = ModbusTcpClient()
         rep = "<{} at {} socket={}, ipaddr={}, port={}, timeout={}>".format(
@@ -240,10 +236,6 @@
             client.host, client.port, client.timeout
         )
         self.assertEqual(repr(client), rep)
-=======
-
->>>>>>> 8f3fc710
-
     # -----------------------------------------------------------------------#
     # Test Serial Client
     # -----------------------------------------------------------------------#
@@ -348,7 +340,6 @@
         client.socket.timeout = 0
         self.assertEqual(b'', client._recv(0))
 
-<<<<<<< HEAD
     def testSerialClientRepr(self):
         client = ModbusSerialClient()
         rep = "<{} at {} socket={}, method={}, timeout={}>".format(
@@ -356,9 +347,6 @@
             client.method, client.timeout
         )
         self.assertEqual(repr(client), rep)
-=======
-
->>>>>>> 8f3fc710
 # ---------------------------------------------------------------------------#
 # Main
 # ---------------------------------------------------------------------------#
