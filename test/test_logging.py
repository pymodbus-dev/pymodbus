"""Test datastore."""
import logging
<<<<<<< HEAD
from unittest.mock import patch
=======
from unittest import mock
>>>>>>> 684083fe

import pytest

from pymodbus.logging import Log


class TestLogging:
    """Tests of pymodbus logging."""

    def test_log_dont_call_build_msg(self):
        """Verify that build_msg is not called unnecessary"""
<<<<<<< HEAD
        with patch("pymodbus.logging.Log.build_msg") as build_msg_mock:
=======
        with mock.patch("pymodbus.logging.Log.build_msg") as build_msg_mock:
>>>>>>> 684083fe
            Log.setLevel(logging.INFO)
            Log.debug("test")
            build_msg_mock.assert_not_called()

            Log.setLevel(logging.DEBUG)
            Log.debug("test2")
            build_msg_mock.assert_called_once()

    def test_log_simple(self):
        """Test simple string"""
        txt = "simple string"
        log_txt = Log.build_msg(txt)
        assert log_txt == txt

    @pytest.mark.parametrize(
        ("txt", "result", "params"),
        [
            ("string {} {} {}", "string 101 102 103", (101, 102, 103)),
            ("string {}", "string 0x41 0x42 0x43 0x44", (b"ABCD", ":hex")),
            ("string {}", "string 125", (125, ":str")),
        ],
    )
    def test_log_parms(self, txt, result, params):
        """Test string with parameters (old f-string)"""
        log_txt = Log.build_msg(txt, *params)
        assert log_txt == result<|MERGE_RESOLUTION|>--- conflicted
+++ resolved
@@ -1,10 +1,6 @@
 """Test datastore."""
 import logging
-<<<<<<< HEAD
-from unittest.mock import patch
-=======
 from unittest import mock
->>>>>>> 684083fe
 
 import pytest
 
@@ -16,11 +12,7 @@
 
     def test_log_dont_call_build_msg(self):
         """Verify that build_msg is not called unnecessary"""
-<<<<<<< HEAD
-        with patch("pymodbus.logging.Log.build_msg") as build_msg_mock:
-=======
         with mock.patch("pymodbus.logging.Log.build_msg") as build_msg_mock:
->>>>>>> 684083fe
             Log.setLevel(logging.INFO)
             Log.debug("test")
             build_msg_mock.assert_not_called()
