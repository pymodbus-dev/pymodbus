--- conflicted
+++ resolved
@@ -35,15 +35,10 @@
 
     def testReadExceptionStatus(self):
         request = ReadExceptionStatusRequest()
-<<<<<<< HEAD
         request.decode(b'\x12')
         self.assertEqual(request.encode(), b'')
         self.assertEqual(request.execute().function_code, 0x07)
-=======
-        request.decode('\x12')
-        self.assertEqual(request.encode(), '')
-        self.assertEqual(request.execute(None).function_code, 0x07)
->>>>>>> 8103978b
+
 
         response = ReadExceptionStatusResponse(0x12)
         self.assertEqual(response.encode(), b'\x12')
@@ -52,15 +47,9 @@
 
     def testGetCommEventCounter(self):
         request = GetCommEventCounterRequest()
-<<<<<<< HEAD
         request.decode(b'\x12')
         self.assertEqual(request.encode(), b'')
         self.assertEqual(request.execute().function_code, 0x0b)
-=======
-        request.decode('\x12')
-        self.assertEqual(request.encode(), '')
-        self.assertEqual(request.execute(None).function_code, 0x0b)
->>>>>>> 8103978b
 
         response = GetCommEventCounterResponse(0x12)
         self.assertEqual(response.encode(), b'\x00\x00\x00\x12')
@@ -73,15 +62,9 @@
 
     def testGetCommEventLog(self):
         request = GetCommEventLogRequest()
-<<<<<<< HEAD
         request.decode(b'\x12')
         self.assertEqual(request.encode(), b'')
         self.assertEqual(request.execute().function_code, 0x0c)
-=======
-        request.decode('\x12')
-        self.assertEqual(request.encode(), '')
-        self.assertEqual(request.execute(None).function_code, 0x0c)
->>>>>>> 8103978b
 
         response = GetCommEventLogResponse()
         self.assertEqual(response.encode(), b'\x06\x00\x00\x00\x00\x00\x00')
@@ -105,7 +88,6 @@
 
     def testReportSlaveId(self):
         request = ReportSlaveIdRequest()
-<<<<<<< HEAD
         request.decode(b'\x12')
         self.assertEqual(request.encode(), b'')
         self.assertEqual(request.execute().function_code, 0x11)
@@ -113,15 +95,7 @@
         response = ReportSlaveIdResponse(request.execute().identifier, True)
         self.assertEqual(response.encode(), b'\x0apymodbus\xff')
         response.decode(b'\x03\x12\x00')
-=======
-        request.decode('\x12')
-        self.assertEqual(request.encode(), '')
-        self.assertEqual(request.execute(None).function_code, 0x11)
 
-        response = ReportSlaveIdResponse(request.execute(None).identifier, True)
-        self.assertEqual(response.encode(), '\x0apymodbus\xff')
-        response.decode('\x03\x12\x00')
->>>>>>> 8103978b
         self.assertEqual(response.status, False)
         self.assertEqual(response.identifier, b'\x12\x00')
 
