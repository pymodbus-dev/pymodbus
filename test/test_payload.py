--- conflicted
+++ resolved
@@ -144,11 +144,8 @@
         ''' Test the payload decoder reset functionality '''
         payload = [1,2,3,4]
         decoder = BinaryPayloadDecoder.fromRegisters(payload, endian=Endian.Little)
-<<<<<<< HEAD
         encoded = b'\x01\x00\x02\x00\x03\x00\x04\x00'
-=======
-        encoded = '\x01\x00\x02\x00\x03\x00\x04\x00'
->>>>>>> 8103978b
+
         self.assertEqual(encoded, decoder.decode_string(8))
 
         decoder = BinaryPayloadDecoder.fromRegisters(payload, endian=Endian.Big)
