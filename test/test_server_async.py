#!/usr/bin/env python3
import unittest
import pytest
<<<<<<< HEAD
from unittest.mock import patch, Mock, MagicMock
=======
if IS_PYTHON3:  # Python 3
    from unittest.mock import patch, MagicMock
else:  # Python 2
    from mock import patch, MagicMock
>>>>>>> 9967ff0d
from pymodbus.device import ModbusDeviceIdentification
from pymodbus.server.asynchronous import ModbusTcpProtocol, ModbusUdpProtocol
from pymodbus.server.asynchronous import ModbusServerFactory
from pymodbus.server.asynchronous import (
    StartTcpServer, StartUdpServer, StartSerialServer, StopServer,
    _is_main_thread
)
from pymodbus.compat import byte2int
from pymodbus.transaction import ModbusSocketFramer
from pymodbus.exceptions import NoSuchSlaveException, ModbusIOException

import sys
# --------------------------------------------------------------------------- #
# Fixture
# --------------------------------------------------------------------------- #
import platform
from pkg_resources import parse_version

IS_DARWIN = platform.system().lower() == "darwin"
OSX_SIERRA = parse_version("10.12")
if IS_DARWIN:
    IS_HIGH_SIERRA_OR_ABOVE = OSX_SIERRA < parse_version(platform.mac_ver()[0])
    SERIAL_PORT = '/dev/ptyp0' if not IS_HIGH_SIERRA_OR_ABOVE else '/dev/ttyp0'
else:
    IS_HIGH_SIERRA_OR_ABOVE = False
    SERIAL_PORT = "/dev/ptmx"

no_twisted_serial_on_windows_with_pypy = pytest.mark.skipif(
    sys.platform == 'win32' and platform.python_implementation() == 'PyPy',
    reason='Twisted serial requires pywin32 which is not compatible with PyPy',
)


class AsynchronousServerTest(unittest.TestCase):
    '''
    This is the unittest for the pymodbus.server.asynchronous module
    '''

    # ----------------------------------------------------------------------- #
    # Setup/TearDown
    # ----------------------------------------------------------------------- #
    def setUp(self):
        '''
        Initializes the test environment
        '''
        values = dict((i, '') for i in range(10))
        identity = ModbusDeviceIdentification(info=values)

    def tearDown(self):
        ''' Cleans up the test environment '''
        pass

    # ----------------------------------------------------------------------- #
    # Test ModbusTcpProtocol
    # ----------------------------------------------------------------------- #
    def testTcpServerStartup(self):
        ''' Test that the modbus tcp asynchronous server starts correctly '''
        with patch('twisted.internet.reactor') as mock_reactor:
            console = False
            call_count = 1
            StartTcpServer(context=None, console=console)
            self.assertEqual(mock_reactor.listenTCP.call_count, call_count)
            self.assertEqual(mock_reactor.run.call_count, 1)

    def testConnectionMade(self):
        protocol = ModbusTcpProtocol()
        protocol.transport = MagicMock()
        protocol.factory = MagicMock()
        protocol.factory.framer = ModbusSocketFramer
        protocol.connectionMade()
        self.assertIsInstance(protocol.framer, ModbusSocketFramer)

    def testConnectionLost(self):
        protocol = ModbusTcpProtocol()
        protocol.connectionLost("What ever reason")

    def testDataReceived(self):
        protocol = ModbusTcpProtocol()
        # mock_data = "Hellow world!"
        mock_data = b"\x00\x01\x12\x34\x00\x04\xff\x02\x12\x34"
        protocol.factory = MagicMock()
        protocol.factory.control.ListenOnly = False
        protocol.factory.store.slaves = MagicMock()
        protocol.factory.store.single = True
        protocol.factory.store.slaves.return_value = [byte2int(mock_data[6])]
        protocol.framer = protocol._execute = MagicMock()

        protocol.dataReceived(mock_data)
        self.assertTrue(protocol.framer.processIncomingPacket.called)

        # test datareceived returns None
        protocol.factory.control.ListenOnly = False
        self.assertEqual(protocol.dataReceived(mock_data), None)

    def testTcpExecuteSuccess(self):
        protocol = ModbusTcpProtocol()
        protocol.store = MagicMock()
        request = MagicMock()
        protocol._send = MagicMock()

        # test if _send being called
        protocol._execute(request)
        self.assertTrue(protocol._send.called)

    def testTcpExecuteFailure(self):
        protocol = ModbusTcpProtocol()
        protocol.factory = MagicMock()
        protocol.factory.store = MagicMock()
        protocol.store = MagicMock()
        protocol.factory.ignore_missing_slaves = False
        request = MagicMock()
        protocol._send = MagicMock()

        # CASE-1: test NoSuchSlaveException exceptions
        request.execute.side_effect = NoSuchSlaveException()
        protocol._execute(request)
        self.assertTrue(request.doException.called)

        # CASE-2: NoSuchSlaveException with ignore_missing_slaves = true
        protocol.ignore_missing_slaves = True
        request.execute.side_effect = NoSuchSlaveException()
        self.assertEqual(protocol._execute(request), None)

        # test other exceptions
        request.execute.side_effect = ModbusIOException()
        protocol._execute(request)
        self.assertTrue(protocol._send.called)

    def testSendTcp(self):

        class MockMsg(object):
            def __init__(self, msg, resp=False):
                self.should_respond = resp
                self.msg = msg

        mock_msg = b"\x00\x01\x12\x34\x00\x04\xff\x02\x12\x34"
        protocol = ModbusTcpProtocol()
        mock_data = MockMsg(resp=True, msg=mock_msg)

        protocol.control = MagicMock()
        protocol.framer = MagicMock()
        protocol.factory = MagicMock()
        protocol.framer.buildPacket = MagicMock(return_value=mock_msg)
        protocol.transport = MagicMock()

        protocol._send(mock_data)

        self.assertTrue(protocol.framer.buildPacket.called)
        self.assertTrue(protocol.transport.write.called)

        mock_data = MockMsg(resp=False, msg="helloworld")
        self.assertEqual(protocol._send(mock_data), None)

    # ----------------------------------------------------------------------- #
    # Test ModbusServerFactory
    # ----------------------------------------------------------------------- #
    def testModbusServerFactory(self):
        ''' Test the base class for all the clients '''
        factory = ModbusServerFactory(store=None)
        self.assertEqual(factory.control.Identity.VendorName, '')

        identity = ModbusDeviceIdentification(info={0x00: 'VendorName'})
        factory = ModbusServerFactory(store=None, identity=identity)
        self.assertEqual(factory.control.Identity.VendorName, 'VendorName')

    # ----------------------------------------------------------------------- #
    # Test ModbusUdpProtocol
    # ----------------------------------------------------------------------- #
    def testUdpServerInitialize(self):
        protocol = ModbusUdpProtocol(store=None)
        self.assertEqual(protocol.control.Identity.VendorName, '')

        identity = ModbusDeviceIdentification(info={0x00: 'VendorName'})
        protocol = ModbusUdpProtocol(store=None, identity=identity)
        self.assertEqual(protocol.control.Identity.VendorName, 'VendorName')

    def testUdpServerStartup(self):
        ''' Test that the modbus udp asynchronous server starts correctly '''
        with patch('twisted.internet.reactor') as mock_reactor:
            StartUdpServer(context=None)
            self.assertEqual(mock_reactor.listenUDP.call_count, 1)
            self.assertEqual(mock_reactor.run.call_count, 1)

    @no_twisted_serial_on_windows_with_pypy
    @patch("twisted.internet.serialport.SerialPort")
    def testSerialServerStartup(self, mock_sp):
        ''' Test that the modbus serial asynchronous server starts correctly '''
        with patch('twisted.internet.reactor') as mock_reactor:
            StartSerialServer(context=None, port=SERIAL_PORT)
            self.assertEqual(mock_reactor.run.call_count, 1)

    @no_twisted_serial_on_windows_with_pypy
    @patch("twisted.internet.serialport.SerialPort")
    def testStopServerFromMainThread(self, mock_sp):
        """
        Stop asynchronous server
        :return:
        """
        with patch('twisted.internet.reactor') as mock_reactor:
            StartSerialServer(context=None, port=SERIAL_PORT)
            self.assertEqual(mock_reactor.run.call_count, 1)
            StopServer()
            self.assertEqual(mock_reactor.stop.call_count, 1)

    @no_twisted_serial_on_windows_with_pypy
    @patch("twisted.internet.serialport.SerialPort")
    def testStopServerFromThread(self, mock_sp):
        """
        Stop asynchronous server from child thread
        :return:
        """
        from threading import Thread
        import time
        with patch('twisted.internet.reactor') as mock_reactor:
            StartSerialServer(context=None, port=SERIAL_PORT)
            self.assertEqual(mock_reactor.run.call_count, 1)
            t = Thread(target=StopServer)
            t.start()
            time.sleep(2)
            self.assertEqual(mock_reactor.callFromThread.call_count, 1)

    def testDatagramReceived(self):
        mock_data = b"\x00\x01\x12\x34\x00\x04\xff\x02\x12\x34"
        mock_addr = 0x01
        protocol = ModbusUdpProtocol(store=None)
        protocol.framer.processIncomingPacket = MagicMock()
        protocol.control.ListenOnly = False
        protocol._execute = MagicMock()

        protocol.datagramReceived(mock_data, mock_addr)
        self.assertTrue(protocol.framer.processIncomingPacket.called)

    def testSendUdp(self):
        protocol = ModbusUdpProtocol(store=None)
        mock_data = b"\x00\x01\x12\x34\x00\x04\xff\x02\x12\x34"
        mock_addr = 0x01

        protocol.control = MagicMock()
        protocol.framer = MagicMock()
        protocol.framer.buildPacket = MagicMock(return_value=mock_data)
        protocol.transport = MagicMock()

        protocol._send(mock_data, mock_addr)

        self.assertTrue(protocol.framer.buildPacket.called)
        self.assertTrue(protocol.transport.write.called)

    def testUdpExecuteSuccess(self):
        protocol = ModbusUdpProtocol(store=None)
        mock_addr = 0x01
        protocol.store = MagicMock()
        request = MagicMock()
        protocol._send = MagicMock()

        # test if _send being called
        protocol._execute(request, mock_addr)
        self.assertTrue(protocol._send.called)

    def testUdpExecuteFailure(self):
        protocol = ModbusUdpProtocol(store=None)
        mock_addr = 0x01
        protocol.store = MagicMock()
        request = MagicMock()
        protocol._send = MagicMock()

        # CASE-1: test NoSuchSlaveException exceptions
        request.execute.side_effect = NoSuchSlaveException()
        protocol._execute(request, mock_addr)
        self.assertTrue(request.doException.called)

        # CASE-2: NoSuchSlaveException with ignore_missing_slaves = true
        protocol.ignore_missing_slaves = True
        request.execute.side_effect = NoSuchSlaveException()
        self.assertEqual(protocol._execute(request, mock_addr), None)

        # test other exceptions
        request.execute.side_effect = ModbusIOException()
        protocol._execute(request, mock_addr)
        self.assertTrue(protocol._send.called)

    def testStopServer(self):
        from twisted.internet import reactor
        reactor.stop = MagicMock()
        StopServer()

        self.assertTrue(reactor.stop.called)

    def testIsMainThread(self):
        self.assertTrue(_is_main_thread())


# --------------------------------------------------------------------------- #
# Main
# --------------------------------------------------------------------------- #
if __name__ == "__main__":
    unittest.main()<|MERGE_RESOLUTION|>--- conflicted
+++ resolved
@@ -1,14 +1,8 @@
 #!/usr/bin/env python3
 import unittest
 import pytest
-<<<<<<< HEAD
 from unittest.mock import patch, Mock, MagicMock
-=======
-if IS_PYTHON3:  # Python 3
-    from unittest.mock import patch, MagicMock
-else:  # Python 2
-    from mock import patch, MagicMock
->>>>>>> 9967ff0d
+
 from pymodbus.device import ModbusDeviceIdentification
 from pymodbus.server.asynchronous import ModbusTcpProtocol, ModbusUdpProtocol
 from pymodbus.server.asynchronous import ModbusServerFactory
