--- conflicted
+++ resolved
@@ -282,12 +282,8 @@
         with patch.object(socketserver.TCPServer, 'server_activate'):
             with patch.object(ssl.SSLContext, 'load_cert_chain') as mock_method:
                 identity = ModbusDeviceIdentification(info={0x00: 'VendorName'})
-<<<<<<< HEAD
-                server = ModbusTlsServer(context=None, identity=identity, bind_and_activate=False)
-=======
                 server = ModbusTlsServer(context=None, identity=identity,
                                          bind_and_activate=False)
->>>>>>> 964ae69f
                 server.server_activate()
                 self.assertIsNotNone(server.sslctx)
                 self.assertEqual(type(server.socket), ssl.SSLSocket)
@@ -304,12 +300,8 @@
         ''' test that the synchronous TLS server closes correctly '''
         with patch.object(ssl.SSLContext, 'load_cert_chain') as mock_method:
             identity = ModbusDeviceIdentification(info={0x00: 'VendorName'})
-<<<<<<< HEAD
-            server = ModbusTlsServer(context=None, identity=identity, bind_and_activate=False)
-=======
             server = ModbusTlsServer(context=None, identity=identity,
                                      bind_and_activate=False)
->>>>>>> 964ae69f
             server.threads.append(Mock(**{'running': True}))
             server.server_close()
             self.assertEqual(server.control.Identity.VendorName, 'VendorName')
@@ -329,12 +321,8 @@
     def testUdpServerClose(self):
         ''' test that the synchronous UDP server closes correctly '''
         identity = ModbusDeviceIdentification(info={0x00: 'VendorName'})
-<<<<<<< HEAD
-        server = ModbusUdpServer(context=None, identity=identity, bind_and_activate=False)
-=======
         server = ModbusUdpServer(context=None, identity=identity,
                                  bind_and_activate=False)
->>>>>>> 964ae69f
         server.server_activate()
         server.threads.append(Mock(**{'running': True}))
         server.server_close()
