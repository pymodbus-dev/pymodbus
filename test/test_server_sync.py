#!/usr/bin/env python
from pymodbus.compat import IS_PYTHON3
import unittest
if IS_PYTHON3: # Python 3
    from unittest.mock import patch, Mock
else: # Python 2
    from mock import patch, Mock
import serial
import socket

from pymodbus.device import ModbusDeviceIdentification
from pymodbus.server.sync import ModbusBaseRequestHandler
from pymodbus.server.sync import ModbusSingleRequestHandler
from pymodbus.server.sync import ModbusConnectedRequestHandler
from pymodbus.server.sync import ModbusDisconnectedRequestHandler
from pymodbus.server.sync import ModbusTcpServer, ModbusUdpServer, ModbusSerialServer
from pymodbus.server.sync import StartTcpServer, StartUdpServer, StartSerialServer
from pymodbus.exceptions import NotImplementedException
from pymodbus.bit_read_message import ReadCoilsRequest, ReadCoilsResponse
from pymodbus.datastore import ModbusServerContext

from pymodbus.compat import socketserver

import platform
from distutils.version import LooseVersion

IS_DARWIN = platform.system().lower() == "darwin"
OSX_SIERRA = LooseVersion("10.12")
if IS_DARWIN:
    IS_HIGH_SIERRA_OR_ABOVE = LooseVersion(platform.mac_ver()[0])
    SERIAL_PORT = '/dev/ptyp0' if not IS_HIGH_SIERRA_OR_ABOVE else '/dev/ttyp0'
else:
    IS_HIGH_SIERRA_OR_ABOVE = False
    SERIAL_PORT = "/dev/ptmx"
#---------------------------------------------------------------------------#
# Mock Classes
#---------------------------------------------------------------------------#
class MockServer(object):
    def __init__(self):
        self.framer  = lambda _, client=None: "framer"
        self.decoder = "decoder"
        self.threads = []
        self.context = {}


#---------------------------------------------------------------------------#
# Fixture
#---------------------------------------------------------------------------#
class SynchronousServerTest(unittest.TestCase):
    '''
    This is the unittest for the pymodbus.server.sync module
    '''

    #-----------------------------------------------------------------------#
    # Test Base Request Handler
    #-----------------------------------------------------------------------#

    def testBaseHandlerUndefinedMethods(self):
        ''' Test the base handler undefined methods'''
        handler = socketserver.BaseRequestHandler(None, None, None)
        handler.__class__ = ModbusBaseRequestHandler
        self.assertRaises(NotImplementedException, lambda: handler.send(None))
        self.assertRaises(NotImplementedException, lambda: handler.handle())

    def testBaseHandlerMethods(self):
        ''' Test the base class for all the clients '''
        request = ReadCoilsRequest(1, 1)
        address = ('server', 12345)
        server  = MockServer()
        with patch.object(ModbusBaseRequestHandler, 'handle') as mock_handle:
            with patch.object(ModbusBaseRequestHandler, 'send') as mock_send:
                mock_handle.return_value = True
                mock_send.return_value = True
                handler = ModbusBaseRequestHandler(request, address, server)
                self.assertEqual(handler.running, True)
                self.assertEqual(handler.framer, 'framer')

                handler.execute(request)
                self.assertEqual(mock_send.call_count, 1)

                server.context[0x00] = object()
                handler.execute(request)
                self.assertEqual(mock_send.call_count, 2)

    #-----------------------------------------------------------------------#
    # Test Single Request Handler
    #-----------------------------------------------------------------------#
    def testModbusSingleRequestHandlerSend(self):
        handler = socketserver.BaseRequestHandler(None, None, None)
        handler.__class__ = ModbusSingleRequestHandler
        handler.framer  = Mock()
        handler.framer.buildPacket.return_value = b"message"
        handler.request = Mock()
        request = ReadCoilsResponse([1])
        handler.send(request)
        self.assertEqual(handler.request.send.call_count, 1)

        request.should_respond = False
        handler.send(request)
        self.assertEqual(handler.request.send.call_count, 1)

    def testModbusSingleRequestHandlerHandle(self):
        handler = socketserver.BaseRequestHandler(None, None, None)
        handler.__class__ = ModbusSingleRequestHandler
        handler.framer  = Mock()
        handler.framer.buildPacket.return_value = b"message"
        handler.request = Mock()
        handler.request.recv.return_value = b"\x12\x34"

        # exit if we are not running
        handler.running = False
        handler.handle()
        self.assertEqual(handler.framer.processIncomingPacket.call_count, 0)

        # run forever if we are running
        def _callback1(a, b, *args, **kwargs):
            handler.running = False # stop infinite loop
        handler.framer.processIncomingPacket.side_effect = _callback1
        handler.running = True
        # Ugly hack
<<<<<<< HEAD
        handler.server = Mock()
        handler.server.context = ModbusServerContext(slaves={18: None}, single=False)
=======
        handler.server.context = ModbusServerContext(slaves={-1: None},
                                                     single=False)
>>>>>>> 7f788a43
        handler.handle()
        self.assertEqual(handler.framer.processIncomingPacket.call_count, 1)

        # exceptions are simply ignored
        def _callback2(a, b, *args, **kwargs):
            if handler.framer.processIncomingPacket.call_count == 2:
                raise Exception("example exception")
            else: handler.running = False # stop infinite loop
        handler.framer.processIncomingPacket.side_effect = _callback2
        handler.running = True
        handler.handle()
        self.assertEqual(handler.framer.processIncomingPacket.call_count, 3)

    #-----------------------------------------------------------------------#
    # Test Connected Request Handler
    #-----------------------------------------------------------------------#
    def testModbusConnectedRequestHandlerSend(self):
        handler = socketserver.BaseRequestHandler(None, None, None)
        handler.__class__ = ModbusConnectedRequestHandler
        handler.framer  = Mock()
        handler.framer.buildPacket.return_value = b"message"
        handler.request = Mock()
        request = ReadCoilsResponse([1])
        handler.send(request)
        self.assertEqual(handler.request.send.call_count, 1)

        request.should_respond = False
        handler.send(request)
        self.assertEqual(handler.request.send.call_count, 1)

    def testModbusConnectedRequestHandlerHandle(self):
        handler = socketserver.BaseRequestHandler(None, None, None)
        handler.__class__ = ModbusConnectedRequestHandler
        handler.server = Mock()
        # handler.server.context.slaves = Mock()
        # protocol.factory.store.single = True
        handler.framer  = Mock()
        handler.framer.buildPacket.return_value = b"message"
        handler.request = Mock()
        handler.request.recv.return_value = b"\x12\x34"

        # exit if we are not running
        handler.running = False
        handler.handle()
        self.assertEqual(handler.framer.processIncomingPacket.call_count, 0)

        # run forever if we are running
        def _callback(a, b, *args, **kwargs):
            handler.running = False # stop infinite loop
        handler.framer.processIncomingPacket.side_effect = _callback
        handler.running = True
        handler.handle()
        self.assertEqual(handler.framer.processIncomingPacket.call_count, 1)

        # socket errors cause the client to disconnect
        handler.framer.processIncomingPacket.side_effect = socket.error()
        handler.running = True
        handler.handle()
        self.assertEqual(handler.framer.processIncomingPacket.call_count, 2)

        # every other exception causes the client to disconnect
        handler.framer.processIncomingPacket.side_effect = Exception()
        handler.running = True
        handler.handle()
        self.assertEqual(handler.framer.processIncomingPacket.call_count, 3)

        # receiving no data causes the client to disconnect
        handler.request.recv.return_value = None
        handler.running = True
        handler.handle()
        self.assertEqual(handler.framer.processIncomingPacket.call_count, 4)

    #-----------------------------------------------------------------------#
    # Test Disconnected Request Handler
    #-----------------------------------------------------------------------#
    def testModbusDisconnectedRequestHandlerSend(self):
        handler = socketserver.BaseRequestHandler(None, None, None)
        handler.__class__ = ModbusDisconnectedRequestHandler
        handler.framer  = Mock()
        handler.server = Mock()
        handler.framer.buildPacket.return_value = b"message"
        handler.request = Mock()
        handler.socket = Mock()
        request = ReadCoilsResponse([1])
        handler.send(request)
        self.assertEqual(handler.request.sendto.call_count, 1)

        request.should_respond = False
        handler.send(request)
        self.assertEqual(handler.request.sendto.call_count, 1)

    def testModbusDisconnectedRequestHandlerHandle(self):
        handler = socketserver.BaseRequestHandler(None, None, None)
        handler.__class__ = ModbusDisconnectedRequestHandler
        handler.framer  = Mock()
        handler.server = Mock()
        handler.framer.buildPacket.return_value = b"message"
        handler.request = (b"\x12\x34", handler.request)

        # exit if we are not running
        handler.running = False
        handler.handle()
        self.assertEqual(handler.framer.processIncomingPacket.call_count, 0)

        # run forever if we are running
        def _callback(a, b):
            handler.running = False # stop infinite loop
        handler.framer.processIncomingPacket.side_effect = _callback
        handler.running = True
        handler.handle()
        self.assertEqual(handler.framer.processIncomingPacket.call_count, 1)

        # socket errors cause the client to disconnect
        handler.request = (b"\x12\x34", handler.request)
        handler.framer.processIncomingPacket.side_effect = socket.error()
        handler.running = True
        handler.handle()
        self.assertEqual(handler.framer.processIncomingPacket.call_count, 2)

        # every other exception causes the client to disconnect
        handler.request = (b"\x12\x34", handler.request)
        handler.framer.processIncomingPacket.side_effect = Exception()
        handler.running = True
        handler.handle()
        self.assertEqual(handler.framer.processIncomingPacket.call_count, 3)

        # receiving no data causes the client to disconnect
        handler.request = (None, handler.request)
        handler.running = True
        handler.handle()
        self.assertEqual(handler.framer.processIncomingPacket.call_count, 4)

    #-----------------------------------------------------------------------#
    # Test TCP Server
    #-----------------------------------------------------------------------#
    def testTcpServerClose(self):
        ''' test that the synchronous TCP server closes correctly '''
        with patch.object(socket.socket, 'bind') as mock_socket:
            identity = ModbusDeviceIdentification(info={0x00: 'VendorName'})
            server = ModbusTcpServer(context=None, identity=identity)
            server.threads.append(Mock(**{'running': True}))
            server.server_close()
            self.assertEqual(server.control.Identity.VendorName, 'VendorName')
            self.assertFalse(server.threads[0].running)

    def testTcpServerProcess(self):
        ''' test that the synchronous TCP server processes requests '''
        with patch('pymodbus.compat.socketserver.ThreadingTCPServer') as mock_server:
            server = ModbusTcpServer(None)
            server.process_request('request', 'client')
            self.assertTrue(mock_server.process_request.called)

    #-----------------------------------------------------------------------#
    # Test UDP Server
    #-----------------------------------------------------------------------#
    def testUdpServerClose(self):
        ''' test that the synchronous UDP server closes correctly '''
        with patch.object(socket.socket, 'bind') as mock_socket:
            identity = ModbusDeviceIdentification(info={0x00: 'VendorName'})
            server = ModbusUdpServer(context=None, identity=identity)
            server.threads.append(Mock(**{'running': True}))
            server.server_close()
            self.assertEqual(server.control.Identity.VendorName, 'VendorName')
            self.assertFalse(server.threads[0].running)

    def testUdpServerProcess(self):
        ''' test that the synchronous UDP server processes requests '''
        with patch('pymodbus.compat.socketserver.ThreadingUDPServer') as mock_server:
            server = ModbusUdpServer(None)
            request = ('data', 'socket')
            server.process_request(request, 'client')
            self.assertTrue(mock_server.process_request.called)

    #-----------------------------------------------------------------------#
    # Test Serial Server
    #-----------------------------------------------------------------------#
    def testSerialServerConnect(self):
        with patch.object(serial, 'Serial') as mock_serial:
                # mock_serial.return_value = "socket"
                mock_serial.write = lambda x: len(x)
                mock_serial.read = lambda size: '\x00' * size
                identity = ModbusDeviceIdentification(info={0x00: 'VendorName'})
                server = ModbusSerialServer(context=None, identity=identity, port="dummy")
                # # mock_serial.return_value = "socket"
                # self.assertEqual(server.socket.port, "dummy")
                self.assertEquals(server.handler.__class__.__name__, "CustomSingleRequestHandler")
                self.assertEqual(server.control.Identity.VendorName, 'VendorName')

                server._connect()
                # self.assertEqual(server.socket, "socket")

        with patch.object(serial, 'Serial') as mock_serial:
            mock_serial.write = lambda x: len(x)
            mock_serial.read = lambda size: '\x00' * size
            mock_serial.side_effect = serial.SerialException()
            server = ModbusSerialServer(None, port="dummy")
            self.assertEqual(server.socket, None)

    def testSerialServerServeForever(self):
        ''' test that the synchronous serial server closes correctly '''
        with patch.object(serial, 'Serial') as mock_serial:
            with patch('pymodbus.server.sync.CustomSingleRequestHandler') as mock_handler:
                server = ModbusSerialServer(None)
                instance = mock_handler.return_value
                instance.handle.side_effect = server.server_close
                server.serve_forever()
                instance.handle.assert_any_call()

    def testSerialServerClose(self):
        ''' test that the synchronous serial server closes correctly '''
        with patch.object(serial, 'Serial') as mock_serial:
            instance = mock_serial.return_value
            server = ModbusSerialServer(None)
            server.server_close()
            instance.close.assert_any_call()

    #-----------------------------------------------------------------------#
    # Test Synchronous Factories
    #-----------------------------------------------------------------------#
    def testStartTcpServer(self):
        ''' Test the tcp server starting factory '''
        with patch.object(ModbusTcpServer, 'serve_forever') as mock_server:
            with patch.object(socketserver.TCPServer, 'server_bind') as mock_binder:
                StartTcpServer()

    def testStartUdpServer(self):
        ''' Test the udp server starting factory '''
        with patch.object(ModbusUdpServer, 'serve_forever') as mock_server:
            with patch.object(socketserver.UDPServer, 'server_bind') as mock_binder:
                StartUdpServer()

    def testStartSerialServer(self):
        ''' Test the serial server starting factory '''
        with patch.object(ModbusSerialServer, 'serve_forever') as mock_server:
            StartSerialServer(port=SERIAL_PORT)

#---------------------------------------------------------------------------#
# Main
#---------------------------------------------------------------------------#
if __name__ == "__main__":
    unittest.main()<|MERGE_RESOLUTION|>--- conflicted
+++ resolved
@@ -105,6 +105,8 @@
         handler.framer  = Mock()
         handler.framer.buildPacket.return_value = b"message"
         handler.request = Mock()
+        handler.socket = Mock()
+        handler.server = Mock()
         handler.request.recv.return_value = b"\x12\x34"
 
         # exit if we are not running
@@ -118,13 +120,8 @@
         handler.framer.processIncomingPacket.side_effect = _callback1
         handler.running = True
         # Ugly hack
-<<<<<<< HEAD
-        handler.server = Mock()
-        handler.server.context = ModbusServerContext(slaves={18: None}, single=False)
-=======
         handler.server.context = ModbusServerContext(slaves={-1: None},
                                                      single=False)
->>>>>>> 7f788a43
         handler.handle()
         self.assertEqual(handler.framer.processIncomingPacket.call_count, 1)
 
@@ -144,7 +141,7 @@
     def testModbusConnectedRequestHandlerSend(self):
         handler = socketserver.BaseRequestHandler(None, None, None)
         handler.__class__ = ModbusConnectedRequestHandler
-        handler.framer  = Mock()
+        handler.framer = Mock()
         handler.framer.buildPacket.return_value = b"message"
         handler.request = Mock()
         request = ReadCoilsResponse([1])
@@ -210,11 +207,11 @@
         handler.socket = Mock()
         request = ReadCoilsResponse([1])
         handler.send(request)
-        self.assertEqual(handler.request.sendto.call_count, 1)
+        self.assertEqual(handler.socket.sendto.call_count, 1)
 
         request.should_respond = False
         handler.send(request)
-        self.assertEqual(handler.request.sendto.call_count, 1)
+        self.assertEqual(handler.socket.sendto.call_count, 1)
 
     def testModbusDisconnectedRequestHandlerHandle(self):
         handler = socketserver.BaseRequestHandler(None, None, None)
