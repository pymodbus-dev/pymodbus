#!/usr/bin/env python
import unittest
from binascii import a2b_hex
from pymodbus.pdu import *
from pymodbus.transaction import *
from pymodbus.transaction import (
    ModbusTransactionManager, ModbusSocketFramer, ModbusAsciiFramer,
    ModbusRtuFramer, ModbusBinaryFramer
)
from pymodbus.factory import ServerDecoder
from pymodbus.compat import byte2int
from mock import MagicMock
from pymodbus.exceptions import (
    NotImplementedException, ModbusIOException, InvalidMessageRecievedException
)

class ModbusTransactionTest(unittest.TestCase):
    '''
    This is the unittest for the pymodbus.transaction module
    '''

    #---------------------------------------------------------------------------#
    # Test Construction
    #---------------------------------------------------------------------------#
    def setUp(self):
        ''' Sets up the test environment '''
        self.client   = None
        self.decoder  = ServerDecoder()
        self._tcp     = ModbusSocketFramer(decoder=self.decoder)
        self._rtu     = ModbusRtuFramer(decoder=self.decoder)
        self._ascii   = ModbusAsciiFramer(decoder=self.decoder)
        self._binary  = ModbusBinaryFramer(decoder=self.decoder)
        self._manager = DictTransactionManager(self.client)
        self._queue_manager = FifoTransactionManager(self.client)
        self._tm = ModbusTransactionManager(self.client)

    def tearDown(self):
        ''' Cleans up the test environment '''
        del self._manager
        del self._tcp
        del self._rtu
        del self._ascii

<<<<<<< HEAD
    def testCalculateResponseLength(self):
        mock_expected_pdu_size = 10

        # test returns None when base adu size = -1
        self._tm.base_adu_size = -1
        self.assertEqual(
            self._tm._calculate_response_length(mock_expected_pdu_size), None
        )

        # test returns value when base adu size is > 0
        self._tm.base_adu_size = 10
        self.assertEqual(
            self._tm._calculate_response_length(mock_expected_pdu_size), 20
        )

    def testCalculateExceptionLength(self):
        mock_adu_size = 10
        self._tm.base_adu_size = mock_adu_size
        self._tm.client = MagicMock()

        self._tm.client.framer = ModbusSocketFramer(self.decoder)
        self.assertEqual(
            self._tm._calculate_exception_length(), 12
        )

        self._tm.client.framer = ModbusRtuFramer(self.decoder)
        self.assertEqual(
            self._tm._calculate_exception_length(), 12
        )

        self._tm.client.framer = ModbusBinaryFramer(self.decoder)
        self.assertEqual(
            self._tm._calculate_exception_length(), 12
        )

        self._tm.client.framer = ModbusAsciiFramer(self.decoder)
        self.assertEqual(
            self._tm._calculate_exception_length(), 14
        )

    def testCheckResponse(self):
        mock_adu_size = 10
        self._tm.base_adu_size = mock_adu_size
        self._tm.client = MagicMock()

        # case1: returns true:
        mock_response = "somethinglegal"
        self._tm.client.framer = ModbusSocketFramer
        self.assertTrue(self._tm._check_response(mock_response))

    def testExecute(self):
        mock_recv = b"\x00\x01\x12\x34\x00\x04\xff\x02\x12\x34"
        class MockRequest(object):
            def __init__(self, tid=0, pdu=1024):
                self.transaction_id = tid
                self.pdu_size = pdu

            def get_response_pdu_size(self):
                return self.pdu_size

        mock_request = MockRequest()
        self._tm.client = MagicMock()
        self._tm.base_adu_size = 10
        self._tm.send = MagicMock()
        self._tm._recv = MagicMock(return_value=mock_recv)
        self._tm.getTransaction = MagicMock(return_value="mock_resp")
        self._tm.retries = 1

        # Test normal behaviour
        self.assertEqual(self._tm.execute(mock_request), "mock_resp")

        # no transaction
        self._tm.getTransaction = MagicMock(return_value=None)
        self._tm.transactions = ""
        mock_exception = 'No Response received from the remote unit'
        self.assertIsInstance(self._tm.execute(mock_request), ModbusIOException)

    def testRecv(self):
        self._tm.retries = 1
        self._tm.client = MagicMock()
        self._tm.client._recv = MagicMock(return_value="asd")
        self.assertIsNotNone(self._tm._recv(4))

        self._tm.client.framer = ModbusSocketFramer(self.decoder)
        self.assertIsNotNone(self._tm._recv(4))

        self._tm._calculate_exception_length = MagicMock(return_value=0)
        self._tm._check_response = MagicMock(retutn_value=True)

    def testAddTransaction(self):
        mock_trans = "some trans"
        self.assertRaises(
            NotImplementedException, lambda: self._tm.addTransaction(mock_trans)
        )
        self.assertRaises(
            NotImplementedException, lambda: self._tm.getTransaction(mock_trans)
        )
        self.assertRaises(
            NotImplementedException, lambda: self._tm.delTransaction(mock_trans)
        )

    def testGetNextTID(self):
        mock_tid = 10
        self._tm.tid = mock_tid
        self.assertEqual(self._tm.getNextTID(), mock_tid + 1)

    def testReset(self):
        self._tm.tid = 100
        self._tm.transactions = MagicMock()
        self._tm.reset()
        self.assertEqual(self._tm.tid, 0)
=======
>>>>>>> 1e1af475
    #---------------------------------------------------------------------------#
    # Dictionary based transaction manager
    #---------------------------------------------------------------------------#
    def testDictTransactionManagerTID(self):
        ''' Test the dict transaction manager TID '''
        for tid in range(1, self._manager.getNextTID() + 10):
            self.assertEqual(tid+1, self._manager.getNextTID())
        self._manager.reset()
        self.assertEqual(1, self._manager.getNextTID())

    def testGetDictTransactionManagerTransaction(self):
        ''' Test the dict transaction manager '''
        class Request: pass
        self._manager.reset()
        handle = Request()
        handle.transaction_id = self._manager.getNextTID()
        handle.message = b"testing"
        self._manager.addTransaction(handle)
        result = self._manager.getTransaction(handle.transaction_id)
        self.assertEqual(handle.message, result.message)

    def testDeleteDictTransactionManagerTransaction(self):
        ''' Test the dict transaction manager '''
        class Request: pass
        self._manager.reset()
        handle = Request()
        handle.transaction_id = self._manager.getNextTID()
        handle.message = b"testing"

        self._manager.addTransaction(handle)
        self._manager.delTransaction(handle.transaction_id)
        self.assertEqual(None, self._manager.getTransaction(handle.transaction_id))

    #---------------------------------------------------------------------------#
    # Queue based transaction manager
    #---------------------------------------------------------------------------#
    def testFifoTransactionManagerTID(self):
        ''' Test the fifo transaction manager TID '''
        for tid in range(1, self._queue_manager.getNextTID() + 10):
            self.assertEqual(tid+1, self._queue_manager.getNextTID())
        self._queue_manager.reset()
        self.assertEqual(1, self._queue_manager.getNextTID())

    def testGetFifoTransactionManagerTransaction(self):
        ''' Test the fifo transaction manager '''
        class Request: pass
        self._queue_manager.reset()
        handle = Request()
        handle.transaction_id = self._queue_manager.getNextTID()
        handle.message = b"testing"
        self._queue_manager.addTransaction(handle)
        result = self._queue_manager.getTransaction(handle.transaction_id)
        self.assertEqual(handle.message, result.message)

    def testDeleteFifoTransactionManagerTransaction(self):
        ''' Test the fifo transaction manager '''
        class Request: pass
        self._queue_manager.reset()
        handle = Request()
        handle.transaction_id = self._queue_manager.getNextTID()
        handle.message = b"testing"

        self._queue_manager.addTransaction(handle)
        self._queue_manager.delTransaction(handle.transaction_id)
        self.assertEqual(None, self._queue_manager.getTransaction(handle.transaction_id))

    #---------------------------------------------------------------------------#
    # TCP tests
    #---------------------------------------------------------------------------#
    def testTCPFramerTransactionReady(self):
        ''' Test a tcp frame transaction '''
        msg = b"\x00\x01\x12\x34\x00\x04\xff\x02\x12\x34"
        self.assertFalse(self._tcp.isFrameReady())
        self.assertFalse(self._tcp.checkFrame())
        self._tcp.addToFrame(msg)
        self.assertTrue(self._tcp.isFrameReady())
        self.assertTrue(self._tcp.checkFrame())
        self._tcp.advanceFrame()
        self.assertFalse(self._tcp.isFrameReady())
        self.assertFalse(self._tcp.checkFrame())
        self.assertEqual(b'', self._ascii.getFrame())

    def testTCPFramerTransactionFull(self):
        ''' Test a full tcp frame transaction '''
        msg = b"\x00\x01\x12\x34\x00\x04\xff\x02\x12\x34"
        self._tcp.addToFrame(msg)
        self.assertTrue(self._tcp.checkFrame())
        result = self._tcp.getFrame()
        self.assertEqual(msg[7:], result)
        self._tcp.advanceFrame()

    def testTCPFramerTransactionHalf(self):
        ''' Test a half completed tcp frame transaction '''
        msg1 = b"\x00\x01\x12\x34\x00"
        msg2 = b"\x04\xff\x02\x12\x34"
        self._tcp.addToFrame(msg1)
        self.assertFalse(self._tcp.checkFrame())
        result = self._tcp.getFrame()
        self.assertEqual(b'', result)
        self._tcp.addToFrame(msg2)
        self.assertTrue(self._tcp.checkFrame())
        result = self._tcp.getFrame()
        self.assertEqual(msg2[2:], result)
        self._tcp.advanceFrame()

    def testTCPFramerTransactionHalf2(self):
        ''' Test a half completed tcp frame transaction '''
        msg1 = b"\x00\x01\x12\x34\x00\x04\xff"
        msg2 = b"\x02\x12\x34"
        self._tcp.addToFrame(msg1)
        self.assertFalse(self._tcp.checkFrame())
        result = self._tcp.getFrame()
        self.assertEqual(b'', result)
        self._tcp.addToFrame(msg2)
        self.assertTrue(self._tcp.checkFrame())
        result = self._tcp.getFrame()
        self.assertEqual(msg2, result)
        self._tcp.advanceFrame()

    def testTCPFramerTransactionHalf3(self):
        ''' Test a half completed tcp frame transaction '''
        msg1 = b"\x00\x01\x12\x34\x00\x04\xff\x02\x12"
        msg2 = b"\x34"
        self._tcp.addToFrame(msg1)
        self.assertFalse(self._tcp.checkFrame())
        result = self._tcp.getFrame()
        self.assertEqual(msg1[7:], result)
        self._tcp.addToFrame(msg2)
        self.assertTrue(self._tcp.checkFrame())
        result = self._tcp.getFrame()
        self.assertEqual(msg1[7:] + msg2, result)
        self._tcp.advanceFrame()

    def testTCPFramerTransactionShort(self):
        ''' Test that we can get back on track after an invalid message '''
        msg1 = b"\x99\x99\x99\x99\x00\x01\x00\x01"
        msg2 = b"\x00\x01\x12\x34\x00\x04\xff\x02\x12\x34"
        self._tcp.addToFrame(msg1)
        self.assertFalse(self._tcp.checkFrame())
        result = self._tcp.getFrame()
        self.assertEqual(b'', result)
        self._tcp.advanceFrame()
        self._tcp.addToFrame(msg2)
        self.assertEqual(10, len(self._tcp._buffer))
        self.assertTrue(self._tcp.checkFrame())
        result = self._tcp.getFrame()
        self.assertEqual(msg2[7:], result)
        self._tcp.advanceFrame()

    def testTCPFramerPopulate(self):
        ''' Test a tcp frame packet build '''
        expected = ModbusRequest()
        expected.transaction_id = 0x0001
        expected.protocol_id    = 0x1234
        expected.unit_id        = 0xff
        msg = b"\x00\x01\x12\x34\x00\x04\xff\x02\x12\x34"
        self._tcp.addToFrame(msg)
        self.assertTrue(self._tcp.checkFrame())
        actual = ModbusRequest()
        self._tcp.populateResult(actual)
        for name in ['transaction_id', 'protocol_id', 'unit_id']:
            self.assertEqual(getattr(expected, name), getattr(actual, name))
        self._tcp.advanceFrame()

    def testTCPFramerPacket(self):
        ''' Test a tcp frame packet build '''
        old_encode = ModbusRequest.encode
        ModbusRequest.encode = lambda self: b''
        message = ModbusRequest()
        message.transaction_id = 0x0001
        message.protocol_id    = 0x1234
        message.unit_id        = 0xff
        message.function_code  = 0x01
        expected = b"\x00\x01\x12\x34\x00\x02\xff\x01"
        actual = self._tcp.buildPacket(message)
        self.assertEqual(expected, actual)
        ModbusRequest.encode = old_encode

    #---------------------------------------------------------------------------#
    # RTU tests
    #---------------------------------------------------------------------------#
    def testRTUFramerTransactionReady(self):
        ''' Test if the checks for a complete frame work '''
        self.assertFalse(self._rtu.isFrameReady())

        msg_parts = [b"\x00\x01\x00", b"\x00\x00\x01\xfc\x1b"]
        self._rtu.addToFrame(msg_parts[0])
        self.assertTrue(self._rtu.isFrameReady())
        self.assertFalse(self._rtu.checkFrame())

        self._rtu.addToFrame(msg_parts[1])
        self.assertTrue(self._rtu.isFrameReady())
        self.assertTrue(self._rtu.checkFrame())

    def testRTUFramerTransactionFull(self):
        ''' Test a full rtu frame transaction '''
        msg = b"\x00\x01\x00\x00\x00\x01\xfc\x1b"
        stripped_msg = msg[1:-2]
        self._rtu.addToFrame(msg)
        self.assertTrue(self._rtu.checkFrame())
        result = self._rtu.getFrame()
        self.assertEqual(stripped_msg, result)
        self._rtu.advanceFrame()

    def testRTUFramerTransactionHalf(self):
        ''' Test a half completed rtu frame transaction '''
        msg_parts = [b"\x00\x01\x00", b"\x00\x00\x01\xfc\x1b"]
        stripped_msg = b"".join(msg_parts)[1:-2]
        self._rtu.addToFrame(msg_parts[0])
        self.assertFalse(self._rtu.checkFrame())
        self._rtu.addToFrame(msg_parts[1])
        self.assertTrue(self._rtu.isFrameReady())
        self.assertTrue(self._rtu.checkFrame())
        result = self._rtu.getFrame()
        self.assertEqual(stripped_msg, result)
        self._rtu.advanceFrame()

    def testRTUFramerPopulate(self):
        ''' Test a rtu frame packet build '''
        request = ModbusRequest()
        msg = b"\x00\x01\x00\x00\x00\x01\xfc\x1b"
        self._rtu.addToFrame(msg)
        self._rtu.populateHeader()
        self._rtu.populateResult(request)

        header_dict = self._rtu._header
        self.assertEqual(len(msg), header_dict['len'])
        self.assertEqual(byte2int(msg[0]), header_dict['uid'])
        self.assertEqual(msg[-2:], header_dict['crc'])

        self.assertEqual(0x00, request.unit_id)

    def testRTUFramerPacket(self):
        ''' Test a rtu frame packet build '''
        old_encode = ModbusRequest.encode
        ModbusRequest.encode = lambda self: b''
        message = ModbusRequest()
        message.unit_id        = 0xff
        message.function_code  = 0x01
        expected = b"\xff\x01\x81\x80" # only header + CRC - no data
        actual = self._rtu.buildPacket(message)
        self.assertEqual(expected, actual)
        ModbusRequest.encode = old_encode

    def testRTUDecodeException(self):
        ''' Test that the RTU framer can decode errors '''
        message = b"\x00\x90\x02\x9c\x01"
        actual = self._rtu.addToFrame(message)
        result = self._rtu.checkFrame()
        self.assertTrue(result)

    def testProcess(self):
        class MockResult(object):
            def __init__(self, code):
                self.function_code = code

        def mock_callback(self):
            pass

        mock_result = MockResult(code=0)
        self._rtu.getRawFrame = self._rtu.getFrame = MagicMock()
        self._rtu.decoder = MagicMock()
        self._rtu.decoder.decode = MagicMock(return_value=mock_result)
        self._rtu.populateResult = MagicMock()
        self._rtu.advanceFrame = MagicMock()

        self._rtu._process(mock_callback)
        self._rtu.populateResult.assert_called_with(mock_result)
        self._rtu.advanceFrame.assert_called_with()
        self.assertTrue(self._rtu.advanceFrame.called)

        #Check errors
        self._rtu.decoder.decode = MagicMock(return_value=None)
        self.assertRaises(ModbusIOException, lambda: self._rtu._process(mock_callback))

    def testRTUProcessIncomingPAkcets(self):
        mock_data = b"\x00\x01\x00\x00\x00\x01\xfc\x1b"

        def mock_callback(self):
            pass

        self._rtu.addToFrame = MagicMock()
        self._rtu._process = MagicMock()
        self._rtu.isFrameReady = MagicMock(return_value=False)
        self._rtu._buffer = mock_data

        self._rtu.processIncomingPacket(mock_data, mock_callback)

    #---------------------------------------------------------------------------#
    # ASCII tests
    #---------------------------------------------------------------------------#
    def testASCIIFramerTransactionReady(self):
        ''' Test a ascii frame transaction '''
        msg = b':F7031389000A60\r\n'
        self.assertFalse(self._ascii.isFrameReady())
        self.assertFalse(self._ascii.checkFrame())
        self._ascii.addToFrame(msg)
        self.assertTrue(self._ascii.isFrameReady())
        self.assertTrue(self._ascii.checkFrame())
        self._ascii.advanceFrame()
        self.assertFalse(self._ascii.isFrameReady())
        self.assertFalse(self._ascii.checkFrame())
        self.assertEqual(b'', self._ascii.getFrame())

    def testASCIIFramerTransactionFull(self):
        ''' Test a full ascii frame transaction '''
        msg = b'sss:F7031389000A60\r\n'
        pack = a2b_hex(msg[6:-4])
        self._ascii.addToFrame(msg)
        self.assertTrue(self._ascii.checkFrame())
        result = self._ascii.getFrame()
        self.assertEqual(pack, result)
        self._ascii.advanceFrame()

    def testASCIIFramerTransactionHalf(self):
        ''' Test a half completed ascii frame transaction '''
        msg1 = b'sss:F7031389'
        msg2 = b'000A60\r\n'
        pack = a2b_hex(msg1[6:] + msg2[:-4])
        self._ascii.addToFrame(msg1)
        self.assertFalse(self._ascii.checkFrame())
        result = self._ascii.getFrame()
        self.assertEqual(b'', result)
        self._ascii.addToFrame(msg2)
        self.assertTrue(self._ascii.checkFrame())
        result = self._ascii.getFrame()
        self.assertEqual(pack, result)
        self._ascii.advanceFrame()

    def testASCIIFramerPopulate(self):
        ''' Test a ascii frame packet build '''
        request = ModbusRequest()
        self._ascii.populateResult(request)
        self.assertEqual(0x00, request.unit_id)

    def testASCIIFramerPacket(self):
        ''' Test a ascii frame packet build '''
        old_encode = ModbusRequest.encode
        ModbusRequest.encode = lambda self: b''
        message = ModbusRequest()
        message.unit_id        = 0xff
        message.function_code  = 0x01
        expected = b":FF0100\r\n"
        actual = self._ascii.buildPacket(message)
        self.assertEqual(expected, actual)
        ModbusRequest.encode = old_encode

    def testAsciiProcessIncomingPakcets(self):
        mock_data = msg = b':F7031389000A60\r\n'

        def mock_callback(mock_data):
            pass

        self._ascii.processIncomingPacket(mock_data, mock_callback)

        # Test failure:
        self._ascii.checkFrame = MagicMock(return_value=False)
        self._ascii.processIncomingPacket(mock_data, mock_callback)


    #---------------------------------------------------------------------------#
    # Binary tests
    #---------------------------------------------------------------------------#
    def testBinaryFramerTransactionReady(self):
        ''' Test a binary frame transaction '''
        msg  = b'\x7b\x01\x03\x00\x00\x00\x05\x85\xC9\x7d'
        self.assertFalse(self._binary.isFrameReady())
        self.assertFalse(self._binary.checkFrame())
        self._binary.addToFrame(msg)
        self.assertTrue(self._binary.isFrameReady())
        self.assertTrue(self._binary.checkFrame())
        self._binary.advanceFrame()
        self.assertFalse(self._binary.isFrameReady())
        self.assertFalse(self._binary.checkFrame())
        self.assertEqual(b'', self._binary.getFrame())

    def testBinaryFramerTransactionFull(self):
        ''' Test a full binary frame transaction '''
        msg  = b'\x7b\x01\x03\x00\x00\x00\x05\x85\xC9\x7d'
        pack = msg[2:-3]
        self._binary.addToFrame(msg)
        self.assertTrue(self._binary.checkFrame())
        result = self._binary.getFrame()
        self.assertEqual(pack, result)
        self._binary.advanceFrame()

    def testBinaryFramerTransactionHalf(self):
        ''' Test a half completed binary frame transaction '''
        msg1 = b'\x7b\x01\x03\x00'
        msg2 = b'\x00\x00\x05\x85\xC9\x7d'
        pack = msg1[2:] + msg2[:-3]
        self._binary.addToFrame(msg1)
        self.assertFalse(self._binary.checkFrame())
        result = self._binary.getFrame()
        self.assertEqual(b'', result)
        self._binary.addToFrame(msg2)
        self.assertTrue(self._binary.checkFrame())
        result = self._binary.getFrame()
        self.assertEqual(pack, result)
        self._binary.advanceFrame()

    def testBinaryFramerPopulate(self):
        ''' Test a binary frame packet build '''
        request = ModbusRequest()
        self._binary.populateResult(request)
        self.assertEqual(0x00, request.unit_id)

    def testBinaryFramerPacket(self):
        ''' Test a binary frame packet build '''
        old_encode = ModbusRequest.encode
        ModbusRequest.encode = lambda self: b''
        message = ModbusRequest()
        message.unit_id        = 0xff
        message.function_code  = 0x01
        expected = b'\x7b\xff\x01\x81\x80\x7d'
        actual = self._binary.buildPacket(message)
        self.assertEqual(expected, actual)
        ModbusRequest.encode = old_encode

    def testBinaryProcessIncomingPacket(self):
        mock_data = b'\x7b\x01\x03\x00\x00\x00\x05\x85\xC9\x7d'

        def mock_callback(mock_data):
            pass

        self._binary.processIncomingPacket(mock_data, mock_callback)

        # Test failure:
        self._binary.checkFrame = MagicMock(return_value=False)
        self._binary.processIncomingPacket(mock_data, mock_callback)

#---------------------------------------------------------------------------#
# Main
#---------------------------------------------------------------------------#
if __name__ == "__main__":
    unittest.main()<|MERGE_RESOLUTION|>--- conflicted
+++ resolved
@@ -41,120 +41,6 @@
         del self._rtu
         del self._ascii
 
-<<<<<<< HEAD
-    def testCalculateResponseLength(self):
-        mock_expected_pdu_size = 10
-
-        # test returns None when base adu size = -1
-        self._tm.base_adu_size = -1
-        self.assertEqual(
-            self._tm._calculate_response_length(mock_expected_pdu_size), None
-        )
-
-        # test returns value when base adu size is > 0
-        self._tm.base_adu_size = 10
-        self.assertEqual(
-            self._tm._calculate_response_length(mock_expected_pdu_size), 20
-        )
-
-    def testCalculateExceptionLength(self):
-        mock_adu_size = 10
-        self._tm.base_adu_size = mock_adu_size
-        self._tm.client = MagicMock()
-
-        self._tm.client.framer = ModbusSocketFramer(self.decoder)
-        self.assertEqual(
-            self._tm._calculate_exception_length(), 12
-        )
-
-        self._tm.client.framer = ModbusRtuFramer(self.decoder)
-        self.assertEqual(
-            self._tm._calculate_exception_length(), 12
-        )
-
-        self._tm.client.framer = ModbusBinaryFramer(self.decoder)
-        self.assertEqual(
-            self._tm._calculate_exception_length(), 12
-        )
-
-        self._tm.client.framer = ModbusAsciiFramer(self.decoder)
-        self.assertEqual(
-            self._tm._calculate_exception_length(), 14
-        )
-
-    def testCheckResponse(self):
-        mock_adu_size = 10
-        self._tm.base_adu_size = mock_adu_size
-        self._tm.client = MagicMock()
-
-        # case1: returns true:
-        mock_response = "somethinglegal"
-        self._tm.client.framer = ModbusSocketFramer
-        self.assertTrue(self._tm._check_response(mock_response))
-
-    def testExecute(self):
-        mock_recv = b"\x00\x01\x12\x34\x00\x04\xff\x02\x12\x34"
-        class MockRequest(object):
-            def __init__(self, tid=0, pdu=1024):
-                self.transaction_id = tid
-                self.pdu_size = pdu
-
-            def get_response_pdu_size(self):
-                return self.pdu_size
-
-        mock_request = MockRequest()
-        self._tm.client = MagicMock()
-        self._tm.base_adu_size = 10
-        self._tm.send = MagicMock()
-        self._tm._recv = MagicMock(return_value=mock_recv)
-        self._tm.getTransaction = MagicMock(return_value="mock_resp")
-        self._tm.retries = 1
-
-        # Test normal behaviour
-        self.assertEqual(self._tm.execute(mock_request), "mock_resp")
-
-        # no transaction
-        self._tm.getTransaction = MagicMock(return_value=None)
-        self._tm.transactions = ""
-        mock_exception = 'No Response received from the remote unit'
-        self.assertIsInstance(self._tm.execute(mock_request), ModbusIOException)
-
-    def testRecv(self):
-        self._tm.retries = 1
-        self._tm.client = MagicMock()
-        self._tm.client._recv = MagicMock(return_value="asd")
-        self.assertIsNotNone(self._tm._recv(4))
-
-        self._tm.client.framer = ModbusSocketFramer(self.decoder)
-        self.assertIsNotNone(self._tm._recv(4))
-
-        self._tm._calculate_exception_length = MagicMock(return_value=0)
-        self._tm._check_response = MagicMock(retutn_value=True)
-
-    def testAddTransaction(self):
-        mock_trans = "some trans"
-        self.assertRaises(
-            NotImplementedException, lambda: self._tm.addTransaction(mock_trans)
-        )
-        self.assertRaises(
-            NotImplementedException, lambda: self._tm.getTransaction(mock_trans)
-        )
-        self.assertRaises(
-            NotImplementedException, lambda: self._tm.delTransaction(mock_trans)
-        )
-
-    def testGetNextTID(self):
-        mock_tid = 10
-        self._tm.tid = mock_tid
-        self.assertEqual(self._tm.getNextTID(), mock_tid + 1)
-
-    def testReset(self):
-        self._tm.tid = 100
-        self._tm.transactions = MagicMock()
-        self._tm.reset()
-        self.assertEqual(self._tm.tid, 0)
-=======
->>>>>>> 1e1af475
     #---------------------------------------------------------------------------#
     # Dictionary based transaction manager
     #---------------------------------------------------------------------------#
