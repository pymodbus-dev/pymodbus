#!/usr/bin/env python
import pytest
import unittest
from itertools import count
from pymodbus.compat import IS_PYTHON3

if IS_PYTHON3:  # Python 3
    from unittest.mock import patch, Mock, MagicMock
else:  # Python 2
    from mock import patch, Mock, MagicMock

from binascii import a2b_hex
from pymodbus.pdu import *
from pymodbus.transaction import *
from pymodbus.transaction import (
    ModbusTransactionManager, ModbusSocketFramer, ModbusTlsFramer,
    ModbusAsciiFramer, ModbusRtuFramer, ModbusBinaryFramer
)
from pymodbus.factory import ServerDecoder
from pymodbus.compat import byte2int
from mock import MagicMock
from pymodbus.exceptions import (
    NotImplementedException, ModbusIOException, InvalidMessageReceivedException
)


class ModbusTransactionTest(unittest.TestCase):
    """
    This is the unittest for the pymodbus.transaction module
    """

    # ----------------------------------------------------------------------- #
    # Test Construction
    # ----------------------------------------------------------------------- #
    def setUp(self):
        """ Sets up the test environment """
        self.client   = None
        self.decoder  = ServerDecoder()
        self._tcp     = ModbusSocketFramer(decoder=self.decoder, client=None)
        self._tls     = ModbusTlsFramer(decoder=self.decoder, client=None)
        self._rtu     = ModbusRtuFramer(decoder=self.decoder, client=None)
        self._ascii   = ModbusAsciiFramer(decoder=self.decoder, client=None)
        self._binary  = ModbusBinaryFramer(decoder=self.decoder, client=None)
        self._manager = DictTransactionManager(self.client)
        self._queue_manager = FifoTransactionManager(self.client)
        self._tm = ModbusTransactionManager(self.client)

    def tearDown(self):
        """ Cleans up the test environment """
        del self._manager
        del self._tcp
        del self._tls
        del self._rtu
        del self._ascii

    # ----------------------------------------------------------------------- #
    # Base transaction manager
    # ----------------------------------------------------------------------- #

    def testCalculateExpectedResponseLength(self):
        self._tm.client = MagicMock()
        self._tm.client.framer = MagicMock()
        self._tm._set_adu_size()
        self.assertEqual(self._tm._calculate_response_length(0), None)
        self._tm.base_adu_size = 10
        self.assertEqual(self._tm._calculate_response_length(5), 15)

    def testCalculateExceptionLength(self):
        for framer, exception_length in [('ascii', 11),
                                         ('binary', 7),
                                         ('rtu', 5),
                                         ('tcp', 9),
                                         ('tls', 2),
                                         ('dummy', None)]:
            self._tm.client = MagicMock()
            if framer == "ascii":
                self._tm.client.framer = self._ascii
            elif framer == "binary":
                self._tm.client.framer = self._binary
            elif framer == "rtu":
                self._tm.client.framer = self._rtu
            elif framer == "tcp":
                self._tm.client.framer = self._tcp
            elif framer == "tls":
                self._tm.client.framer = self._tls
            else:
                self._tm.client.framer = MagicMock()

            self._tm._set_adu_size()
            self.assertEqual(self._tm._calculate_exception_length(),
                             exception_length)

    @patch('pymodbus.transaction.time')
    def testExecute(self, mock_time):
        mock_time.time.side_effect = count()

        client = MagicMock()
        client.framer = self._ascii
        client.framer._buffer = b'deadbeef'
        client.framer.processIncomingPacket = MagicMock()
        client.framer.processIncomingPacket.return_value = None
        client.framer.buildPacket = MagicMock()
        client.framer.buildPacket.return_value = b'deadbeef'
        client.framer.sendPacket = MagicMock()
        client.framer.sendPacket.return_value = len(b'deadbeef')
        client.framer.decode_data = MagicMock()
        client.framer.decode_data.return_value = {
            "unit": 1,
            "fcode": 222,
            "length": 27
        }
        request = MagicMock()
        request.get_response_pdu_size.return_value = 10
        request.unit_id = 1
        request.function_code = 222
        tm = ModbusTransactionManager(client)
        tm._recv = MagicMock(return_value=b'abcdef')
        self.assertEqual(tm.retries, 3)
        self.assertEqual(tm.retry_on_empty, False)
        # tm._transact = MagicMock()
        # some response
        # tm._transact.return_value = (b'abcdef', None)

        tm.getTransaction = MagicMock()
        tm.getTransaction.return_value = 'response'
        response = tm.execute(request)
        self.assertEqual(response, 'response')
        # No response
        tm._recv = MagicMock(return_value=b'abcdef')
        # tm._transact.return_value = (b'', None)
        tm.transactions = []
        tm.getTransaction = MagicMock()
        tm.getTransaction.return_value = None
        response = tm.execute(request)
        self.assertIsInstance(response, ModbusIOException)

        # No response with retries
        tm.retry_on_empty = True
        tm._recv = MagicMock(side_effect=iter([b'', b'abcdef']))
        # tm._transact.side_effect = [(b'', None), (b'abcdef', None)]
        response = tm.execute(request)
        self.assertIsInstance(response, ModbusIOException)

        # wrong handle_local_echo
        tm._recv = MagicMock(side_effect=iter([b'abcdef', b'deadbe', b'123456']))
        client.handle_local_echo = True
        self.assertEqual(tm.execute(request).message, '[Input/Output] Wrong local echo')
        client.handle_local_echo = False

        # retry on invalid response
        tm.retry_on_invalid = True
        tm._recv = MagicMock(side_effect=iter([b'', b'abcdef', b'deadbe', b'123456']))
        # tm._transact.side_effect = [(b'', None), (b'abcdef', None)]
        response = tm.execute(request)
        self.assertIsInstance(response, ModbusIOException)

        # Unable to decode response
        tm._recv = MagicMock(side_effect=ModbusIOException())
        # tm._transact.side_effect = [(b'abcdef', None)]
        client.framer.processIncomingPacket.side_effect = MagicMock(side_effect=ModbusIOException())
        self.assertIsInstance(tm.execute(request), ModbusIOException)

<<<<<<< HEAD
        # Broadcast
        client.broadcast_enable = True
        request.unit_id = 0
        response = tm.execute(request)
        self.assertEqual(response, b'Broadcast write sent - '
                                   b'no response expected')
=======
        # broadcast
        request.unit_id = 0
        client.broadcast_enable = True
        self.assertEqual(tm.execute(request),
                         b'Broadcast write sent - no response expected')
>>>>>>> 24c0ffc9

    # ----------------------------------------------------------------------- #
    # Dictionary based transaction manager
    # ----------------------------------------------------------------------- #

    def testDictTransactionManagerTID(self):
        """ Test the dict transaction manager TID """
        for tid in range(1, self._manager.getNextTID() + 10):
            self.assertEqual(tid+1, self._manager.getNextTID())
        self._manager.reset()
        self.assertEqual(1, self._manager.getNextTID())

    def testGetDictTransactionManagerTransaction(self):
        """ Test the dict transaction manager """
        class Request: pass
        self._manager.reset()
        handle = Request()
        handle.transaction_id = self._manager.getNextTID()
        handle.message = b"testing"
        self._manager.addTransaction(handle)
        result = self._manager.getTransaction(handle.transaction_id)
        self.assertEqual(handle.message, result.message)

    def testDeleteDictTransactionManagerTransaction(self):
        """ Test the dict transaction manager """
        class Request: pass
        self._manager.reset()
        handle = Request()
        handle.transaction_id = self._manager.getNextTID()
        handle.message = b"testing"

        self._manager.addTransaction(handle)
        self._manager.delTransaction(handle.transaction_id)
        self.assertEqual(None, self._manager.getTransaction(handle.transaction_id))

    # ----------------------------------------------------------------------- #
    # Queue based transaction manager
    # ----------------------------------------------------------------------- #
    def testFifoTransactionManagerTID(self):
        """ Test the fifo transaction manager TID """
        for tid in range(1, self._queue_manager.getNextTID() + 10):
            self.assertEqual(tid+1, self._queue_manager.getNextTID())
        self._queue_manager.reset()
        self.assertEqual(1, self._queue_manager.getNextTID())

    def testGetFifoTransactionManagerTransaction(self):
        """ Test the fifo transaction manager """
        class Request: pass
        self._queue_manager.reset()
        handle = Request()
        handle.transaction_id = self._queue_manager.getNextTID()
        handle.message = b"testing"
        self._queue_manager.addTransaction(handle)
        result = self._queue_manager.getTransaction(handle.transaction_id)
        self.assertEqual(handle.message, result.message)

    def testDeleteFifoTransactionManagerTransaction(self):
        """ Test the fifo transaction manager """
        class Request: pass
        self._queue_manager.reset()
        handle = Request()
        handle.transaction_id = self._queue_manager.getNextTID()
        handle.message = b"testing"

        self._queue_manager.addTransaction(handle)
        self._queue_manager.delTransaction(handle.transaction_id)
        self.assertEqual(None, self._queue_manager.getTransaction(handle.transaction_id))

    # ----------------------------------------------------------------------- #
    # TCP tests
    # ----------------------------------------------------------------------- #
    def testTCPFramerTransactionReady(self):
        """ Test a tcp frame transaction """
        msg = b"\x00\x01\x12\x34\x00\x04\xff\x02\x12\x34"
        self.assertFalse(self._tcp.isFrameReady())
        self.assertFalse(self._tcp.checkFrame())
        self._tcp.addToFrame(msg)
        self.assertTrue(self._tcp.isFrameReady())
        self.assertTrue(self._tcp.checkFrame())
        self._tcp.advanceFrame()
        self.assertFalse(self._tcp.isFrameReady())
        self.assertFalse(self._tcp.checkFrame())
        self.assertEqual(b'', self._ascii.getFrame())

    def testTCPFramerTransactionFull(self):
        """ Test a full tcp frame transaction """
        msg = b"\x00\x01\x12\x34\x00\x04\xff\x02\x12\x34"
        self._tcp.addToFrame(msg)
        self.assertTrue(self._tcp.checkFrame())
        result = self._tcp.getFrame()
        self.assertEqual(msg[7:], result)
        self._tcp.advanceFrame()

    def testTCPFramerTransactionHalf(self):
        """ Test a half completed tcp frame transaction """
        msg1 = b"\x00\x01\x12\x34\x00"
        msg2 = b"\x04\xff\x02\x12\x34"
        self._tcp.addToFrame(msg1)
        self.assertFalse(self._tcp.checkFrame())
        result = self._tcp.getFrame()
        self.assertEqual(b'', result)
        self._tcp.addToFrame(msg2)
        self.assertTrue(self._tcp.checkFrame())
        result = self._tcp.getFrame()
        self.assertEqual(msg2[2:], result)
        self._tcp.advanceFrame()

    def testTCPFramerTransactionHalf2(self):
        """ Test a half completed tcp frame transaction """
        msg1 = b"\x00\x01\x12\x34\x00\x04\xff"
        msg2 = b"\x02\x12\x34"
        self._tcp.addToFrame(msg1)
        self.assertFalse(self._tcp.checkFrame())
        result = self._tcp.getFrame()
        self.assertEqual(b'', result)
        self._tcp.addToFrame(msg2)
        self.assertTrue(self._tcp.checkFrame())
        result = self._tcp.getFrame()
        self.assertEqual(msg2, result)
        self._tcp.advanceFrame()

    def testTCPFramerTransactionHalf3(self):
        """ Test a half completed tcp frame transaction """
        msg1 = b"\x00\x01\x12\x34\x00\x04\xff\x02\x12"
        msg2 = b"\x34"
        self._tcp.addToFrame(msg1)
        self.assertFalse(self._tcp.checkFrame())
        result = self._tcp.getFrame()
        self.assertEqual(msg1[7:], result)
        self._tcp.addToFrame(msg2)
        self.assertTrue(self._tcp.checkFrame())
        result = self._tcp.getFrame()
        self.assertEqual(msg1[7:] + msg2, result)
        self._tcp.advanceFrame()

    def testTCPFramerTransactionShort(self):
        """ Test that we can get back on track after an invalid message """
        msg1 = b"\x99\x99\x99\x99\x00\x01\x00\x01"
        msg2 = b"\x00\x01\x12\x34\x00\x04\xff\x02\x12\x34"
        self._tcp.addToFrame(msg1)
        self.assertFalse(self._tcp.checkFrame())
        result = self._tcp.getFrame()
        self.assertEqual(b'', result)
        self._tcp.advanceFrame()
        self._tcp.addToFrame(msg2)
        self.assertEqual(10, len(self._tcp._buffer))
        self.assertTrue(self._tcp.checkFrame())
        result = self._tcp.getFrame()
        self.assertEqual(msg2[7:], result)
        self._tcp.advanceFrame()

    def testTCPFramerPopulate(self):
        """ Test a tcp frame packet build """
        expected = ModbusRequest()
        expected.transaction_id = 0x0001
        expected.protocol_id    = 0x1234
        expected.unit_id        = 0xff
        msg = b"\x00\x01\x12\x34\x00\x04\xff\x02\x12\x34"
        self._tcp.addToFrame(msg)
        self.assertTrue(self._tcp.checkFrame())
        actual = ModbusRequest()
        self._tcp.populateResult(actual)
        for name in ['transaction_id', 'protocol_id', 'unit_id']:
            self.assertEqual(getattr(expected, name), getattr(actual, name))
        self._tcp.advanceFrame()

    def testTCPFramerPacket(self):
        """ Test a tcp frame packet build """
        old_encode = ModbusRequest.encode
        ModbusRequest.encode = lambda self: b''
        message = ModbusRequest()
        message.transaction_id = 0x0001
        message.protocol_id    = 0x1234
        message.unit_id        = 0xff
        message.function_code  = 0x01
        expected = b"\x00\x01\x12\x34\x00\x02\xff\x01"
        actual = self._tcp.buildPacket(message)
        self.assertEqual(expected, actual)
        ModbusRequest.encode = old_encode

    # ----------------------------------------------------------------------- #
    # TLS tests
    # ----------------------------------------------------------------------- #
    def testTLSFramerTransactionReady(self):
        """ Test a tls frame transaction """
        msg = b"\x01\x12\x34\x00\x08"
        self.assertFalse(self._tls.isFrameReady())
        self.assertFalse(self._tls.checkFrame())
        self._tls.addToFrame(msg)
        self.assertTrue(self._tls.isFrameReady())
        self.assertTrue(self._tls.checkFrame())
        self._tls.advanceFrame()
        self.assertFalse(self._tls.isFrameReady())
        self.assertFalse(self._tls.checkFrame())
        self.assertEqual(b'', self._tls.getFrame())

    def testTLSFramerTransactionFull(self):
        """ Test a full tls frame transaction """
        msg = b"\x01\x12\x34\x00\x08"
        self._tls.addToFrame(msg)
        self.assertTrue(self._tls.checkFrame())
        result = self._tls.getFrame()
        self.assertEqual(msg[0:], result)
        self._tls.advanceFrame()

    def testTLSFramerTransactionHalf(self):
        """ Test a half completed tls frame transaction """
        msg1 = b""
        msg2 = b"\x01\x12\x34\x00\x08"
        self._tls.addToFrame(msg1)
        self.assertFalse(self._tls.checkFrame())
        result = self._tls.getFrame()
        self.assertEqual(b'', result)
        self._tls.addToFrame(msg2)
        self.assertTrue(self._tls.checkFrame())
        result = self._tls.getFrame()
        self.assertEqual(msg2[0:], result)
        self._tls.advanceFrame()

    def testTLSFramerTransactionShort(self):
        """ Test that we can get back on track after an invalid message """
        msg1 = b""
        msg2 = b"\x01\x12\x34\x00\x08"
        self._tls.addToFrame(msg1)
        self.assertFalse(self._tls.checkFrame())
        result = self._tls.getFrame()
        self.assertEqual(b'', result)
        self._tls.advanceFrame()
        self._tls.addToFrame(msg2)
        self.assertEqual(5, len(self._tls._buffer))
        self.assertTrue(self._tls.checkFrame())
        result = self._tls.getFrame()
        self.assertEqual(msg2[0:], result)
        self._tls.advanceFrame()

    def testTLSFramerDecode(self):
        """ Testmessage decoding """
        msg1 = b""
        msg2 = b"\x01\x12\x34\x00\x08"
        result = self._tls.decode_data(msg1)
        self.assertEqual(dict(), result);
        result = self._tls.decode_data(msg2)
        self.assertEqual(dict(fcode=1), result);
        self._tls.advanceFrame()

    def testTLSIncomingPacket(self):
        msg = b"\x01\x12\x34\x00\x08"

        unit = 0x01
        def mock_callback(self):
            pass

        self._tls._process = MagicMock()
        self._tls.isFrameReady = MagicMock(return_value=False)
        self._tls.processIncomingPacket(msg, mock_callback, unit)
        self.assertEqual(msg, self._tls.getRawFrame())
        self._tls.advanceFrame()

        self._tls.isFrameReady = MagicMock(return_value=True)
        self._tls._validate_unit_id = MagicMock(return_value=False)
        self._tls.processIncomingPacket(msg, mock_callback, unit)
        self.assertEqual(b'', self._tls.getRawFrame())
        self._tls.advanceFrame()

        self._tls._validate_unit_id = MagicMock(return_value=True)
        self._tls.processIncomingPacket(msg, mock_callback, unit)
        self.assertEqual(msg, self._tls.getRawFrame())
        self._tls.advanceFrame()

    def testTLSProcess(self):
        class MockResult(object):
            def __init__(self, code):
                self.function_code = code

        def mock_callback(self):
            pass

        self._tls.decoder.decode = MagicMock(return_value=None)
        self.assertRaises(ModbusIOException,
                          lambda: self._tls._process(mock_callback))

        result = MockResult(0x01)
        self._tls.decoder.decode = MagicMock(return_value=result)
        self.assertRaises(InvalidMessageReceivedException,
                          lambda: self._tls._process(mock_callback, error=True))

        self._tls._process(mock_callback)
        self.assertEqual(b'', self._tls.getRawFrame())

    def testTLSFramerPopulate(self):
        """ Test a tls frame packet build """
        expected = ModbusRequest()
        msg = b"\x01\x12\x34\x00\x08"
        self._tls.addToFrame(msg)
        self.assertTrue(self._tls.checkFrame())
        actual = ModbusRequest()
        result = self._tls.populateResult(actual)
        self.assertEqual(None, result)
        self._tls.advanceFrame()

    def testTLSFramerPacket(self):
        """ Test a tls frame packet build """
        old_encode = ModbusRequest.encode
        ModbusRequest.encode = lambda self: b''
        message = ModbusRequest()
        message.function_code  = 0x01
        expected = b"\x01"
        actual = self._tls.buildPacket(message)
        self.assertEqual(expected, actual)
        ModbusRequest.encode = old_encode

    # ----------------------------------------------------------------------- #
    # RTU tests
    # ----------------------------------------------------------------------- #
    def testRTUFramerTransactionReady(self):
        """ Test if the checks for a complete frame work """
        self.assertFalse(self._rtu.isFrameReady())

        msg_parts = [b"\x00\x01\x00", b"\x00\x00\x01\xfc\x1b"]
        self._rtu.addToFrame(msg_parts[0])
        self.assertTrue(self._rtu.isFrameReady())
        self.assertFalse(self._rtu.checkFrame())

        self._rtu.addToFrame(msg_parts[1])
        self.assertTrue(self._rtu.isFrameReady())
        self.assertTrue(self._rtu.checkFrame())

    def testRTUFramerTransactionFull(self):
        """ Test a full rtu frame transaction """
        msg = b"\x00\x01\x00\x00\x00\x01\xfc\x1b"
        stripped_msg = msg[1:-2]
        self._rtu.addToFrame(msg)
        self.assertTrue(self._rtu.checkFrame())
        result = self._rtu.getFrame()
        self.assertEqual(stripped_msg, result)
        self._rtu.advanceFrame()

    def testRTUFramerTransactionHalf(self):
        """ Test a half completed rtu frame transaction """
        msg_parts = [b"\x00\x01\x00", b"\x00\x00\x01\xfc\x1b"]
        stripped_msg = b"".join(msg_parts)[1:-2]
        self._rtu.addToFrame(msg_parts[0])
        self.assertFalse(self._rtu.checkFrame())
        self._rtu.addToFrame(msg_parts[1])
        self.assertTrue(self._rtu.isFrameReady())
        self.assertTrue(self._rtu.checkFrame())
        result = self._rtu.getFrame()
        self.assertEqual(stripped_msg, result)
        self._rtu.advanceFrame()

    def testRTUFramerPopulate(self):
        """ Test a rtu frame packet build """
        request = ModbusRequest()
        msg = b"\x00\x01\x00\x00\x00\x01\xfc\x1b"
        self._rtu.addToFrame(msg)
        self._rtu.populateHeader()
        self._rtu.populateResult(request)

        header_dict = self._rtu._header
        self.assertEqual(len(msg), header_dict['len'])
        self.assertEqual(byte2int(msg[0]), header_dict['uid'])
        self.assertEqual(msg[-2:], header_dict['crc'])

        self.assertEqual(0x00, request.unit_id)

    def testRTUFramerPacket(self):
        """ Test a rtu frame packet build """
        old_encode = ModbusRequest.encode
        ModbusRequest.encode = lambda self: b''
        message = ModbusRequest()
        message.unit_id        = 0xff
        message.function_code  = 0x01
        expected = b"\xff\x01\x81\x80" # only header + CRC - no data
        actual = self._rtu.buildPacket(message)
        self.assertEqual(expected, actual)
        ModbusRequest.encode = old_encode

    def testRTUDecodeException(self):
        """ Test that the RTU framer can decode errors """
        message = b"\x00\x90\x02\x9c\x01"
        actual = self._rtu.addToFrame(message)
        result = self._rtu.checkFrame()
        self.assertTrue(result)

    def testProcess(self):
        class MockResult(object):
            def __init__(self, code):
                self.function_code = code

        def mock_callback(self):
            pass

        mock_result = MockResult(code=0)
        self._rtu.getRawFrame = self._rtu.getFrame = MagicMock()
        self._rtu.decoder = MagicMock()
        self._rtu.decoder.decode = MagicMock(return_value=mock_result)
        self._rtu.populateResult = MagicMock()
        self._rtu.advanceFrame = MagicMock()

        self._rtu._process(mock_callback)
        self._rtu.populateResult.assert_called_with(mock_result)
        self._rtu.advanceFrame.assert_called_with()
        self.assertTrue(self._rtu.advanceFrame.called)

        #Check errors
        self._rtu.decoder.decode = MagicMock(return_value=None)
        self.assertRaises(ModbusIOException, lambda: self._rtu._process(mock_callback))

    def testRTUProcessIncomingPAkcets(self):
        mock_data = b"\x00\x01\x00\x00\x00\x01\xfc\x1b"
        unit = 0x00
        def mock_callback(self):
            pass

        self._rtu.addToFrame = MagicMock()
        self._rtu._process = MagicMock()
        self._rtu.isFrameReady = MagicMock(return_value=False)
        self._rtu._buffer = mock_data

        self._rtu.processIncomingPacket(mock_data, mock_callback, unit)

    # ----------------------------------------------------------------------- #
    # ASCII tests
    # ----------------------------------------------------------------------- #
    def testASCIIFramerTransactionReady(self):
        """ Test a ascii frame transaction """
        msg = b':F7031389000A60\r\n'
        self.assertFalse(self._ascii.isFrameReady())
        self.assertFalse(self._ascii.checkFrame())
        self._ascii.addToFrame(msg)
        self.assertTrue(self._ascii.isFrameReady())
        self.assertTrue(self._ascii.checkFrame())
        self._ascii.advanceFrame()
        self.assertFalse(self._ascii.isFrameReady())
        self.assertFalse(self._ascii.checkFrame())
        self.assertEqual(b'', self._ascii.getFrame())

    def testASCIIFramerTransactionFull(self):
        """ Test a full ascii frame transaction """
        msg = b'sss:F7031389000A60\r\n'
        pack = a2b_hex(msg[6:-4])
        self._ascii.addToFrame(msg)
        self.assertTrue(self._ascii.checkFrame())
        result = self._ascii.getFrame()
        self.assertEqual(pack, result)
        self._ascii.advanceFrame()

    def testASCIIFramerTransactionHalf(self):
        """ Test a half completed ascii frame transaction """
        msg1 = b'sss:F7031389'
        msg2 = b'000A60\r\n'
        pack = a2b_hex(msg1[6:] + msg2[:-4])
        self._ascii.addToFrame(msg1)
        self.assertFalse(self._ascii.checkFrame())
        result = self._ascii.getFrame()
        self.assertEqual(b'', result)
        self._ascii.addToFrame(msg2)
        self.assertTrue(self._ascii.checkFrame())
        result = self._ascii.getFrame()
        self.assertEqual(pack, result)
        self._ascii.advanceFrame()

    def testASCIIFramerPopulate(self):
        """ Test a ascii frame packet build """
        request = ModbusRequest()
        self._ascii.populateResult(request)
        self.assertEqual(0x00, request.unit_id)

    def testASCIIFramerPacket(self):
        """ Test a ascii frame packet build """
        old_encode = ModbusRequest.encode
        ModbusRequest.encode = lambda self: b''
        message = ModbusRequest()
        message.unit_id        = 0xff
        message.function_code  = 0x01
        expected = b":FF0100\r\n"
        actual = self._ascii.buildPacket(message)
        self.assertEqual(expected, actual)
        ModbusRequest.encode = old_encode

    def testAsciiProcessIncomingPakcets(self):
        mock_data = msg = b':F7031389000A60\r\n'
        unit = 0x00
        def mock_callback(mock_data, *args, **kwargs):
            pass

        self._ascii.processIncomingPacket(mock_data, mock_callback, unit)

        # Test failure:
        self._ascii.checkFrame = MagicMock(return_value=False)
        self._ascii.processIncomingPacket(mock_data, mock_callback, unit)

    # ----------------------------------------------------------------------- #
    # Binary tests
    # ----------------------------------------------------------------------- #
    def testBinaryFramerTransactionReady(self):
        """ Test a binary frame transaction """
        msg  = b'\x7b\x01\x03\x00\x00\x00\x05\x85\xC9\x7d'
        self.assertFalse(self._binary.isFrameReady())
        self.assertFalse(self._binary.checkFrame())
        self._binary.addToFrame(msg)
        self.assertTrue(self._binary.isFrameReady())
        self.assertTrue(self._binary.checkFrame())
        self._binary.advanceFrame()
        self.assertFalse(self._binary.isFrameReady())
        self.assertFalse(self._binary.checkFrame())
        self.assertEqual(b'', self._binary.getFrame())

    def testBinaryFramerTransactionFull(self):
        """ Test a full binary frame transaction """
        msg  = b'\x7b\x01\x03\x00\x00\x00\x05\x85\xC9\x7d'
        pack = msg[2:-3]
        self._binary.addToFrame(msg)
        self.assertTrue(self._binary.checkFrame())
        result = self._binary.getFrame()
        self.assertEqual(pack, result)
        self._binary.advanceFrame()

    def testBinaryFramerTransactionHalf(self):
        """ Test a half completed binary frame transaction """
        msg1 = b'\x7b\x01\x03\x00'
        msg2 = b'\x00\x00\x05\x85\xC9\x7d'
        pack = msg1[2:] + msg2[:-3]
        self._binary.addToFrame(msg1)
        self.assertFalse(self._binary.checkFrame())
        result = self._binary.getFrame()
        self.assertEqual(b'', result)
        self._binary.addToFrame(msg2)
        self.assertTrue(self._binary.checkFrame())
        result = self._binary.getFrame()
        self.assertEqual(pack, result)
        self._binary.advanceFrame()

    def testBinaryFramerPopulate(self):
        """ Test a binary frame packet build """
        request = ModbusRequest()
        self._binary.populateResult(request)
        self.assertEqual(0x00, request.unit_id)

    def testBinaryFramerPacket(self):
        """ Test a binary frame packet build """
        old_encode = ModbusRequest.encode
        ModbusRequest.encode = lambda self: b''
        message = ModbusRequest()
        message.unit_id        = 0xff
        message.function_code  = 0x01
        expected = b'\x7b\xff\x01\x81\x80\x7d'
        actual = self._binary.buildPacket(message)
        self.assertEqual(expected, actual)
        ModbusRequest.encode = old_encode

    def testBinaryProcessIncomingPacket(self):
        mock_data = b'\x7b\x01\x03\x00\x00\x00\x05\x85\xC9\x7d'
        unit = 0x00
        def mock_callback(mock_data):
            pass

        self._binary.processIncomingPacket(mock_data, mock_callback, unit)

        # Test failure:
        self._binary.checkFrame = MagicMock(return_value=False)
        self._binary.processIncomingPacket(mock_data, mock_callback, unit)

# ----------------------------------------------------------------------- #
# Main
# ----------------------------------------------------------------------- #


if __name__ == "__main__":
    pytest.main()<|MERGE_RESOLUTION|>--- conflicted
+++ resolved
@@ -160,20 +160,13 @@
         client.framer.processIncomingPacket.side_effect = MagicMock(side_effect=ModbusIOException())
         self.assertIsInstance(tm.execute(request), ModbusIOException)
 
-<<<<<<< HEAD
         # Broadcast
         client.broadcast_enable = True
         request.unit_id = 0
         response = tm.execute(request)
         self.assertEqual(response, b'Broadcast write sent - '
                                    b'no response expected')
-=======
-        # broadcast
-        request.unit_id = 0
-        client.broadcast_enable = True
-        self.assertEqual(tm.execute(request),
-                         b'Broadcast write sent - no response expected')
->>>>>>> 24c0ffc9
+
 
     # ----------------------------------------------------------------------- #
     # Dictionary based transaction manager
